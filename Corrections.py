import os
import yaml
import itertools

from .CorrectionsCore import *
from RunKit.run_tools import ps_call
<<<<<<< HEAD
=======


>>>>>>> c11688c9
def findRefSample(config, sample_type):
    refSample = []
    for sample, sampleDef in config.items():
        #if sampleDef.get('sampleType', None) == sample_type:
        #    print(sample, sampleDef)
        if sampleDef.get('sampleType', None) == sample_type and sampleDef.get('isReference', False):
            refSample.append(sample)
    if len(refSample) != 1:
        #print(refSample)
        raise RuntimeError(f'multiple refSamples for {sample_type}: {refSample}')
    return refSample[0]

def getBranches(syst_name, all_branches):
    final_branches = []
    for branches in all_branches:
        name = syst_name if syst_name in branches else central
        final_branches.extend(branches[name])
    return final_branches

class Corrections:
    _global_instance = None

    @staticmethod
    def initializeGlobal(config, isData=False, load_corr_lib=True):
        if Corrections._global_instance is not None:
            raise RuntimeError('Global instance is already initialized')
        Corrections._global_instance = Corrections(config, isData)
        if load_corr_lib:
            returncode, output, err= ps_call(['correction', 'config', '--cflags', '--ldflags'],
                                            catch_stdout=True, decode=True, verbose=0)
            params = output.split(' ')
            for param in params:
                if param.startswith('-I'):
                    ROOT.gInterpreter.AddIncludePath(param[2:].strip())
                elif param.startswith('-L'):
                    lib_path = param[2:].strip()
                elif param.startswith('-l'):
                    lib_name = param[2:].strip()
            corr_lib = f"{lib_path}/lib{lib_name}.so"
            if not os.path.exists(corr_lib):
                raise RuntimeError("Correction library is not found.")
            ROOT.gSystem.Load(corr_lib)

    @staticmethod
    def getGlobal():
        if Corrections._global_instance is None:
            raise RuntimeError('Global instance is not initialized')
        return Corrections._global_instance

    def __init__(self, config, isData):
        self.isData = isData
        self.period = config['era']
        self.to_apply = config.get('corrections', [])
        self.config = config
        self.MET_type = config['met_type']

        self.tau_ = None
        self.met_ = None
        self.trg_ = None
        self.btag_ = None
        self.pu_ = None
        self.mu_ = None
        self.ele_ = None
        self.puJetID_ = None
        self.jet_ = None
        self.fatjet_ = None

    @property
    def pu(self):
        if self.pu_ is None:
            from .pu import puWeightProducer
            self.pu_ = puWeightProducer(period=period_names[self.period])
        return self.pu_

    @property
    def tau(self):
        if self.tau_ is None:
            from .tau import TauCorrProducer
            self.tau_ = TauCorrProducer(period_names[self.period], self.config)
        return self.tau_

    @property
    def jet(self):
        if self.jet_ is None:
            from .jet import JetCorrProducer
            self.jet_ = JetCorrProducer(period_names[self.period], self.isData)
        return self.jet_

    @property
    def fatjet(self):
        if self.fatjet_ is None:
            from .fatjet import FatJetCorrProducer
            self.fatjet_ = FatJetCorrProducer(period_names[self.period], self.isData)
        return self.fatjet_

    @property
    def btag(self):
        if self.btag_ is None:
            from .btag import bTagCorrProducer
            self.btag_ = bTagCorrProducer(period_names[self.period], True)
        return self.btag_

    @property
    def met(self):
        if self.met_ is None:
            from .met import METCorrProducer
            self.met_ = METCorrProducer()
        return self.met_

    @property
    def mu(self):
        if self.mu_ is None:
            from .mu import MuCorrProducer
            # self.mu_ = MuCorrProducer(period_names[self.period])
            self.mu_ = MuCorrProducer(self.period)
        return self.mu_

    @property
    def ele(self):
        if self.ele_ is None:
            from .electron import EleCorrProducer
            self.ele_ = EleCorrProducer(period_names[self.period])
        return self.ele_

    @property
    def puJetID(self):
        if self.puJetID_ is None:
            from .puJetID import puJetIDCorrProducer
            self.puJetID_ = puJetIDCorrProducer(period_names[self.period])
        return self.puJetID_

    @property
    def trg(self):
        if self.trg_ is None:
            if self.period.split('_')[0].startswith('Run3'):
                from .triggersRun3 import TrigCorrProducer
            else:
                from .triggers import TrigCorrProducer
            self.trg_ = TrigCorrProducer(period_names[self.period], self.config)
        return self.trg_

    def applyScaleUncertainties(self, df, ana_reco_objects):
        source_dict = { central : [] }
        if 'tauES' in self.to_apply:
            df, source_dict = self.tau.getES(df, source_dict)
        if 'eleES' in self.to_apply:
            df, source_dict = self.ele.getES(df, source_dict)
        if 'JEC' in self.to_apply or 'JER' in self.to_apply:
            df, source_dict = self.jet.getP4Variations(df, source_dict, 'JER' in self.to_apply, 'JEC' in self.to_apply)
            df, source_dict = self.fatjet.getP4Variations(df, source_dict, 'JER' in self.to_apply, 'JEC' in self.to_apply)
        if 'tauES' in self.to_apply or 'JEC' in self.to_apply or 'eleES' in self.to_apply:
            df, source_dict = self.met.getPFMET(df, source_dict, self.MET_type)
        syst_dict = { }
        for source, source_objs in source_dict.items():
            for scale in getScales(source):
                syst_name = getSystName(source, scale)
                syst_dict[syst_name] = source
                for obj in ana_reco_objects:
                    if obj not in source_objs:
                        suffix = 'Central' if f"{obj}_p4_Central" in df.GetColumnNames() else 'nano'
                        #suffix = 'nano'
                        if obj=='boostedTau' and '{obj}_p4_{suffix}' not in df.GetColumnNames(): continue
                        if f'{obj}_p4_{syst_name}' not in  df.GetColumnNames():
                            df = df.Define(f'{obj}_p4_{syst_name}', f'{obj}_p4_{suffix}')
        return df, syst_dict

    def getNormalisationCorrections(self, df, global_params, samples, sample, lepton_legs, trigger_names, ana_cache=None,
                                    return_variations=True, isCentral=True):
        lumi = global_params['luminosity']
        sampleType = samples[sample]['sampleType']
        generator = samples[sample]['generator']
        xsFile = global_params['crossSectionsFile']
        xsFilePath = os.path.join(os.environ['ANALYSIS_PATH'], xsFile)
        with open(xsFilePath, 'r') as xs_file:
            xs_dict = yaml.safe_load(xs_file)
        xs_stitching = 1.
        xs_stitching_incl = 1.
        xs_inclusive = 1.
        stitch_str = '1.f'

        if sampleType in [ 'DY', 'W' ] and global_params.get('use_stitching', True):
            xs_stitching_name = samples[sample]['crossSectionStitch']
            inclusive_sample_name = findRefSample(samples, sampleType)
            xs_name = samples[inclusive_sample_name]['crossSection']
            xs_stitching = xs_dict[xs_stitching_name]['crossSec']
            xs_stitching_incl = xs_dict[samples[inclusive_sample_name]['crossSectionStitch']]['crossSec']
            if sampleType == 'DY':
                if generator == 'amcatnlo':
                    stitch_str = 'if(LHE_Vpt==0.) return 1/2.f; return 1/3.f;'
                elif generator == 'madgraph':
                    stitch_str = '1/2.f'
            elif sampleType == 'W':
                if generator == 'madgraph':
                    stitch_str= "if(LHE_Njets==0) return 1.f; if(LHE_HT < 70) return 1/2.f; return 1/3.f;"
        else:
            xs_name = samples[sample]['crossSection']
        df = df.Define("stitching_weight", stitch_str)
        xs_inclusive = xs_dict[xs_name]['crossSec']

        stitching_weight_string = f' {xs_stitching} * stitching_weight * ({xs_inclusive}/{xs_stitching_incl})'

        generator_name = samples[sample]['generator'] if samples[sample]['sampleType'] != 'data' else ''
        genWeight_def = 'double(genWeight)'
        if generator_name in [ "madgraph", "amcatnlo" ]:
            #print("using madgraph or amcatnlo")
            genWeight_def = 'std::copysign<double>(1., genWeight)'
        df = df.Define('genWeightD', genWeight_def)

        all_branches = []
        if 'pu' in self.to_apply:
            df, pu_SF_branches = self.pu.getWeight(df)
            all_branches.append(pu_SF_branches)

        all_sources = set(itertools.chain.from_iterable(all_branches))
        if central in all_sources:
            all_sources.remove(central)
        all_weights = []
        for syst_name in [central] + list(all_sources):
            denom = f'/{ana_cache["denominator"][central][central]}' if ana_cache is not None else ''
            for scale in ['Up', 'Down']:
                if syst_name == f'pu{scale}':
                    denom = f"""/{ana_cache["denominator"]["pu"][scale]}""" if ana_cache is not None else ''
            #if not isCentral : continue
            branches = getBranches(syst_name, all_branches)
            product = ' * '.join(branches)
            if len(product) > 0:
                product = '* ' + product
            weight_name = f'weight_{syst_name}' if syst_name!=central else 'weight_MC_Lumi_pu'
            weight_rel_name = f'weight_MC_Lumi_{syst_name}_rel'
            weight_out_name = weight_name if syst_name == central else weight_rel_name
            weight_formula = f'genWeightD * {lumi} * {stitching_weight_string} {product} {denom}'
            df = df.Define(weight_name, f'static_cast<float>({weight_formula})')

            if syst_name==central:
                all_weights.append(weight_out_name)
            else:
                df = df.Define(weight_out_name, f'static_cast<float>(weight_{syst_name}/weight_MC_Lumi_pu)')
                for scale in ['Up','Down']:
                    if syst_name == f'pu{scale}' and return_variations:
                        all_weights.append(weight_out_name)
        if 'tauID' in self.to_apply:
            df, tau_SF_branches = self.tau.getSF(df, lepton_legs, isCentral, return_variations)
            all_weights.extend(tau_SF_branches)
        if 'btagShape' in self.to_apply:
            df, bTagShape_SF_branches = self.btag.getBTagShapeSF(df, isCentral, return_variations)
            all_weights.extend(bTagShape_SF_branches)
        if 'mu' in self.to_apply:
            if self.mu.low_available:
                df, lowPtmuID_SF_branches = self.mu.getLowPtMuonIDSF(df, lepton_legs, isCentral, return_variations)
                all_weights.extend(lowPtmuID_SF_branches)
            if self.mu.med_available:
                df, muID_SF_branches = self.mu.getMuonIDSF(df, lepton_legs, isCentral, return_variations)
                all_weights.extend(muID_SF_branches)
            if self.mu.high_available:
                df, highPtmuID_SF_branches = self.mu.getHighPtMuonIDSF(df, lepton_legs, isCentral, return_variations)
                all_weights.extend(highPtmuID_SF_branches)
        if 'ele' in self.to_apply:
            df, eleID_SF_branches = self.ele.getIDSF(df, lepton_legs, isCentral, return_variations)
            all_weights.extend(eleID_SF_branches)
        if 'puJetID' in self.to_apply:
            df, puJetID_SF_branches = self.puJetID.getPUJetIDEff(df, isCentral, return_variations)
            all_weights.extend(puJetID_SF_branches)
        if 'btagWP' in self.to_apply:
            df, bTagWP_SF_branches = self.btag.getBTagWPSF(df, isCentral and return_variations, isCentral)
            all_weights.extend(bTagWP_SF_branches)
        if 'trg' in self.to_apply:
            df, trg_SF_branches = self.trg.getSF(df, trigger_names, lepton_legs, isCentral and return_variations, isCentral)
            all_weights.extend(trg_SF_branches)
        return df, all_weights

    def getDenominator(self, df, sources, generator):
        if 'pu' in self.to_apply:
            df, pu_SF_branches = self.pu.getWeight(df)
        syst_names =[]
        genWeight_def = 'double(genWeight)'
        if generator in [ "madgraph", "amcatnlo" ]:
            genWeight_def = 'std::copysign<double>(1., genWeight)'
        df = df.Define('genWeightD', genWeight_def)
        for source in sources:
            for scale in getScales(source):
                syst_name = getSystName(source, scale)
                weight_formula = 'genWeightD'
                if 'pu' in self.to_apply:
                    weight_formula += f' * puWeight_{scale}'
                df = df.Define(f'weight_denom_{syst_name}', weight_formula)
                syst_names.append(syst_name)
        return df, syst_names

# amcatnlo problem
# https://cms-talk.web.cern.ch/t/correct-way-to-stitch-lo-w-jet-inclusive-and-jet-binned-samples/17651/3
# https://cms-talk.web.cern.ch/t/stitching-fxfx-merged-njet-binned-samples/16751/7
<|MERGE_RESOLUTION|>--- conflicted
+++ resolved
@@ -4,11 +4,9 @@
 
 from .CorrectionsCore import *
 from RunKit.run_tools import ps_call
-<<<<<<< HEAD
-=======
-
-
->>>>>>> c11688c9
+
+
+
 def findRefSample(config, sample_type):
     refSample = []
     for sample, sampleDef in config.items():
