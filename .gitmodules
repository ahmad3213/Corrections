<<<<<<< HEAD
[submodule "datacards_run2"]
	path = modules/datacards_run2
	url = ../../results/datacards_run2.git

=======
>>>>>>> 0a1fc41a
[submodule "modules/law"]
	path = modules/law
	url = https://github.com/riga/law.git

[submodule "modules/plotlib"]
	path = modules/plotlib
	url = https://github.com/riga/plotlib.git<|MERGE_RESOLUTION|>--- conflicted
+++ resolved
@@ -1,10 +1,3 @@
-<<<<<<< HEAD
-[submodule "datacards_run2"]
-	path = modules/datacards_run2
-	url = ../../results/datacards_run2.git
-
-=======
->>>>>>> 0a1fc41a
 [submodule "modules/law"]
 	path = modules/law
 	url = https://github.com/riga/law.git
