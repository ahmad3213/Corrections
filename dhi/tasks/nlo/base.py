# coding: utf-8

"""
Base tasks dedicated to NLO inference.
"""

import os
import sys
import re
import glob
import importlib

import law
import luigi

from dhi.tasks.base import AnalysisTask


class DatacardBaseTask(AnalysisTask):
    """
    A task that requires datacards in its downstream dependencies that can have quite longish names
    and are therefore not encoded in the output paths of tasks inheriting from this class. Instead,
    it defines a generic prefix that can be prepended to its outputs, and defines other parameters
    that are significant for the datacard handling.
    """

<<<<<<< HEAD
    input_cards = law.CSVParameter(
        default=tuple(os.getenv("DHI_EXAMPLE_CARDS").split(" ")),
        description="path to input datacards separated by comma; supports globbing",
    )
    dc_prefix = luigi.Parameter(
        default="", description="prefix to prepend to output file paths; " "default: ''"
    )
    hh_model = luigi.Parameter(
        default="hh:HHdefault",
        description="the name of the HH model "
        "relative to dhi.models in the format module:model_name; default: hh:HHdefault",
    )
=======
    datacards = law.CSVParameter(default=tuple(os.getenv("DHI_EXAMPLE_CARDS").split(" ")),
        description="path to input datacards separated by comma; supports globbing")
    dc_prefix = luigi.Parameter(default="", description="prefix to prepend to output file paths; "
        "default: ''")
    hh_model = luigi.Parameter(default="hh:HHdefault", description="the name of the HH model "
        "relative to dhi.models in the format module:model_name; default: hh:HHdefault")
>>>>>>> bc723eb7

    @classmethod
    def modify_param_values(cls, params):
        """
        Interpret globbing statements in datacards, expand variables, remove duplicates and sort.
        All of the transformations respect bin statements, e.g. "mybin=datacard.txt".
        """
        _cards = params.get("datacards")
        if isinstance(_cards, (tuple, list)):
            cards = []
            for pattern in _cards:
                pattern, bin_name = cls.split_datacard_path(pattern)
                for _card in glob.glob(pattern):
                    _card = os.path.abspath(os.path.expandvars(os.path.expanduser(_card)))
                    cards.append("{}={}".format(bin_name, _card) if bin_name else _card)
            cards = sorted(law.util.make_unique(cards))

            # complain when cards are empty
            if not cards:
                raise ValueError("datacards parameter did not match any existing datacard files")

            params["datacards"] = tuple(cards)
        return params

    @classmethod
    def split_datacard_path(cls, path):
        """
        Splits a potential bin name from a datacard path and returns the path and the bin name,
        which is *None* when missing.
        """
        bin_name, path = re.match(r"^(([^\/]+)=)?(.+)$", path).groups()[1:]
        return path, bin_name

    def store_parts(self):
        parts = super(DatacardBaseTask, self).store_parts()
        parts["hh_model"] = self.hh_model.replace(".", "_").replace(":", "_")
        return parts

    def local_target_dc(self, *path, **kwargs):
        cls = law.LocalFileTarget if not kwargs.pop("dir", False) else law.LocalDirectoryTarget
        store = kwargs.pop("store", self.default_store)
        store = os.path.expandvars(os.path.expanduser(store))
        if path:
            # add the dc_prefix to the last path fragment
            last_parts = path[-1].rsplit(os.sep, 1)
            last_parts[-1] = self.dc_prefix + last_parts[-1]
            last_path = os.sep.join(last_parts)

            # add the last path fragment back
            path = path[:-1] + (last_path,)

        return cls(self.local_path(*path, store=store), **kwargs)

    def load_hh_model(self, hh_model=None):
        """
        Returns the module of the requested *hh_model* and the model instance itself in a 2-tuple.
        """
        if not hh_model:
            hh_model = self.hh_model

        full_hh_model = "dhi.models." + hh_model
        module_id, model_name = full_hh_model.split(":", 1)

        with open("/dev/null", "w") as null_stream:
            with law.util.patch_object(sys, "stdout", null_stream):
                mod = importlib.import_module(module_id)

        return mod, getattr(mod, model_name)


class POITask(DatacardBaseTask):

    k_pois = ("kl", "kt", "CV", "C2V")
    r_pois = ("r", "r_qqhh", "r_gghh")
    all_pois = k_pois + r_pois

    @staticmethod
    def get_freeze_parameters(other_pois):
        return ",".join(other_pois)

    @staticmethod
    def get_set_parameters(other_pois, values=1.0):
        if not isinstance(values, dict):
            values = {poi: values for poi in other_pois}
        return ",".join(["{}={}".format(p, values.get(p, 1.0)) for p in other_pois])

    @property
    def frozen_params(self):
        return self.get_freeze_parameters(self.other_pois)

    @property
    def fixed_params(self):
        return self.get_set_parameters(self.other_pois)


class POITask1D(POITask):

    poi = luigi.ChoiceParameter(
        default="kl",
        choices=POITask.k_pois,
        description="name of the " "poi; default: kl",
    )
    poi_value = luigi.FloatParameter(
        default=1.0, description="initial value of the poi; default: " "1.0"
    )

    def __init__(self, *args, **kwargs):
        super(POITask1D, self).__init__(*args, **kwargs)

        # store pois that are not selected
        self.other_pois = [p for p in self.all_pois if p != self.poi]

    def store_parts(self):
        parts = super(POITask1D, self).store_parts()
        parts["poi"] = self.poi
        return parts


class POIScanTask1D(POITask1D):

    poi_range = law.CSVParameter(
        cls=luigi.IntParameter,
        default=(-10, 10),
        min_len=2,
        max_len=2,
        description="the range of the poi given by two comma-separated values; default: -10,10",
    )
    points = luigi.IntParameter(default=21, description="number of points to scan; default: 21")

    poi_value = None


class POITask2D(POITask):

    poi1 = luigi.ChoiceParameter(
        default="kl",
        choices=POITask.k_pois,
        description="name of " "the first poi; default: kl",
    )
    poi2 = luigi.ChoiceParameter(
        default="kt",
        choices=POITask.k_pois,
        description="name of " "the first poi; default: kt",
    )
    poi1_value = luigi.FloatParameter(
        default=1.0, description="initial value of the first poi; " "default: 1.0"
    )
    poi2_value = luigi.FloatParameter(
        default=1.0, description="initial value of the second poi; " "default: 1.0"
    )

    def __init__(self, *args, **kwargs):
        super(POITask2D, self).__init__(*args, **kwargs)

        # poi's should differ
        if self.poi1 == self.poi2:
            raise ValueError("poi1 and poi2 should differ but both are '{}'".format(self.poi1))

        # store pois that are not selected
        self.other_pois = [p for p in self.all_pois if p not in (self.poi1, self.poi2)]

    def store_parts(self):
        parts = super(POITask2D, self).store_parts()
        parts["pois"] = "{}__{}".format(self.poi1, self.poi2)
        return parts


class POIScanTask2D(POITask2D):

    poi1_range = law.CSVParameter(
        cls=luigi.FloatParameter,
        default=(-10.0, 10.0),
        min_len=2,
        max_len=2,
        description="the range of the first poi given by two comma-separated values; "
        "default: -10,10",
    )
    poi2_range = law.CSVParameter(
        cls=luigi.FloatParameter,
        default=(-10.0, 10.0),
        min_len=2,
        max_len=2,
        description="the range of the second poi given by two comma-separated values; "
        "default: -10,10",
    )
    points1 = luigi.IntParameter(
        default=21,
        description="number of points of the first poi to " "scan; default: 21",
    )
    points2 = luigi.IntParameter(
        default=21,
        description="number of points of the second poi to " "scan; default: 21",
    )

    poi1_value = None
    poi2_value = None<|MERGE_RESOLUTION|>--- conflicted
+++ resolved
@@ -24,7 +24,6 @@
     that are significant for the datacard handling.
     """
 
-<<<<<<< HEAD
     input_cards = law.CSVParameter(
         default=tuple(os.getenv("DHI_EXAMPLE_CARDS").split(" ")),
         description="path to input datacards separated by comma; supports globbing",
@@ -37,14 +36,6 @@
         description="the name of the HH model "
         "relative to dhi.models in the format module:model_name; default: hh:HHdefault",
     )
-=======
-    datacards = law.CSVParameter(default=tuple(os.getenv("DHI_EXAMPLE_CARDS").split(" ")),
-        description="path to input datacards separated by comma; supports globbing")
-    dc_prefix = luigi.Parameter(default="", description="prefix to prepend to output file paths; "
-        "default: ''")
-    hh_model = luigi.Parameter(default="hh:HHdefault", description="the name of the HH model "
-        "relative to dhi.models in the format module:model_name; default: hh:HHdefault")
->>>>>>> bc723eb7
 
     @classmethod
     def modify_param_values(cls, params):
