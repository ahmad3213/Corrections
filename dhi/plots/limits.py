# coding: utf-8

"""
Limit plots using ROOT.
"""

import json
import math
import traceback
from collections import OrderedDict
from itertools import chain

import six
import numpy as np
import scipy.interpolate
from scinum import Number

from dhi.config import (
    poi_data, br_hh_names, br_hh_colors, campaign_labels, colors, color_sequence, marker_sequence,
    cms_postfix, cms_postfix_preliminary, hh_references
)
from dhi.util import (
    import_ROOT, DotDict, to_root_latex, create_tgraph, colored, minimize_1d, unique_recarray,
    make_list, try_int, dict_to_recarray, prepare_output,
)
from dhi.plots.util import (
    use_style, create_model_parameters, create_hh_xsbr_label, determine_limit_digits,
    get_graph_points, get_y_range, get_contours, fill_hist_from_points, infer_binning_from_grid,
)
import dhi.hepdata_tools as hdt


colors = colors.root


@use_style("dhi_default")
def plot_limit_scan(
    paths,
    poi,
    scan_parameter,
    expected_values,
    observed_values=None,
    theory_values=None,
    ranges_path=None,
    hep_data_path=None,
    y_log=False,
    x_min=None,
    x_max=None,
    y_min=None,
    y_max=None,
    xsec_unit=None,
    hh_process=None,
    model_parameters=None,
    campaign=None,
    show_excluded_ranges=False,
    show_points=False,
    paper=False,
    summary=False
):
    """
    Creates a plot for the upper limit scan of a *poi* over a *scan_parameter* and saves it at
    *paths*. *expected_values* should be a mapping to lists of values or a record array with keys
    "<scan_parameter>" and "limit", and optionally "limit_p1" (plus 1 sigma), "limit_m1" (minus 1
    sigma), "limit_p2" and "limit_m2". When the variations by 1 or 2 sigma are missing, the plot is
    created without them. When *observed_values* is set, it should have a similar format with keys
    "<scan_parameter>" and "limit". When *theory_values* is set, it should have a similar format
    with keys "<scan_parameter>" and "xsec", and optionally "xsec_p1" and "xsec_m1". When
    *ranges_path* is set, allowed scan parameter ranges are saved to the given file. When
    *hep_data_path* is set, a yml data file compatible with the HEPData format
    (https://hepdata-submission.readthedocs.io/en/latest/data_yaml.html) is stored at that path.

    When *y_log* is *True*, the y-axis is plotted with a logarithmic scale. *x_min*, *x_max*,
    *y_min* and *y_max* define the axes ranges and default to the ranges of the given values.
    *xsec_unit* denotes whether the passed values are given as real cross sections in this unit or,
    when *None*, as a ratio over the theory prediction. *hh_process* can be the name of a HH
    subprocess configured in *dhi.config.br_hh_names* and is inserted to the process name
    in the title of the y-axis and indicates that the plotted cross section data was (e.g.) scaled
    by a branching ratio.

    *model_parameters* can be a dictionary of key-value pairs of model parameters. *campaign* should
    refer to the name of a campaign label defined in *dhi.config.campaign_labels*. When
    *show_excluded_ranges* is *True* the excluded ranges are marked with a hatched area. The
    intersection of the theory prediction with observed values is used when present, otherwise the
    expected ones are taken. When *show_points* is *True*, the central scan points are drawn on top
    of the interpolated curve. When *paper* is *True*, certain plot configurations are adjusted for
    use in publications.

    Example: https://cms-hh.web.cern.ch/tools/inference/tasks/limits.html#limit-on-poi-vs-scan-parameter
    """
    import plotlib.root as r
    ROOT = import_ROOT()

    # input checks
    def check_values(values, keys=None):
        # convert record array to dict mapping to arrays
        if isinstance(values, np.ndarray):
            values = {key: values[key] for key in values.dtype.names}
        assert scan_parameter in values
        if keys:
            assert all(key in values for key in keys)
        return values

    expected_values = check_values(expected_values, ["limit"])
    has_obs = observed_values is not None
    if has_obs:
        observed_values = check_values(observed_values, ["limit"])
    has_thy = theory_values is not None
    has_thy_err = False
    if theory_values is not None:
        theory_values = check_values(theory_values, ["xsec"])
        has_thy_err = "xsec_p1" in theory_values and "xsec_m1" in theory_values

    # prepare hep data
    hep_data = None
    if hep_data_path:
        hep_data = hdt.create_hist_data()

    # set default ranges
    x_min_scan = min(expected_values[scan_parameter])
    x_max_scan = max(expected_values[scan_parameter])
    if has_obs:
        x_min_scan = min(x_min_scan, min(observed_values[scan_parameter]))
        x_max_scan = max(x_max_scan, max(observed_values[scan_parameter]))
    x_min = x_min_scan if x_min is None else x_min
    x_max = x_max_scan if x_max is None else x_max

    # start plotting
    r.setup_style()
    canvas, (pad,) = r.routines.create_canvas(pad_props={"Logy": y_log})
    pad.cd()
    draw_objs = []
    y_max_value = -1e5
    y_min_value = 1e5

    # dummy histogram to control axes
    x_title = to_root_latex(poi_data[scan_parameter].label)
    y_title = "95% CL limit on {} {}".format(to_root_latex(create_hh_xsbr_label(poi, hh_process)),
        to_root_latex("({})".format(xsec_unit)) if xsec_unit else "/ #sigma_{Theory}")
    h_dummy = ROOT.TH1F("dummy", ";{};{}".format(x_title, y_title), 1, x_min, x_max)
    r.setup_hist(h_dummy, pad=pad, props={"LineWidth": 0})
    draw_objs.append((h_dummy, "HIST"))

    # setup up to 6 legend entries that are inserted by index downstream
    # setup two lists of legend entries
    legend_entries_l = []
    legend_entries_r = []

    # helper to read values into graphs
    def create_graph(values=expected_values, key="limit", sigma=None, pad=True, insert=None):
        return create_tgraph(
            len(values[key]),
            values[scan_parameter],
            values[key],
            0,
            0,
            (values[key] - values["{}_m{}".format(key, sigma)]) if sigma else 0,
            (values["{}_p{}".format(key, sigma)] - values[key]) if sigma else 0,
            pad=pad,
            insert=insert,
        )

    # 2 sigma band
    g_2sigma = None
    if "limit_p2" in expected_values and "limit_m2" in expected_values:
        g_2sigma = create_graph(sigma=2)
        r.setup_graph(g_2sigma, props={"LineWidth": 2, "LineStyle": 2,
            "FillColor": colors.brazil_yellow})
        draw_objs.append((g_2sigma, "SAME,4"))  # option 4 might fallback to 3, see below
        legend_entries_r.insert(0, (g_2sigma, "95% expected", "LF"))
        y_max_value = max(y_max_value, max(expected_values["limit_p2"]))
        y_min_value = min(y_min_value, min(expected_values["limit_m2"]))

    # 1 sigma band
    g_1sigma = None
    if "limit_p1" in expected_values and "limit_m1" in expected_values:
        g_1sigma = create_graph(sigma=1)
        r.setup_graph(g_1sigma, props={"LineWidth": 2, "LineStyle": 2,
            "FillColor": colors.brazil_green})
        draw_objs.append((g_1sigma, "SAME,4"))  # option 4 might fallback to 3, see below
        legend_entries_r.insert(0, (g_1sigma, "68% expected", "LF"))
        y_max_value = max(y_max_value, max(expected_values["limit_p1"]))
        y_min_value = min(y_min_value, min(expected_values["limit_m1"]))

    # central values
    g_exp = create_graph()
    r.setup_graph(g_exp, props={"LineWidth": 2, "LineStyle": 2})
    draw_objs.append((g_exp, "SAME,CP" if show_points else "SAME,C"))
    legend_entries_r.insert(0, (g_exp, "Median expected", "L"))
    y_max_value = max(y_max_value, max(expected_values["limit"]))
    y_min_value = min(y_min_value, min(expected_values["limit"]))

    # print the expected excluded ranges
    excl_ranges_exp = evaluate_excluded_ranges(scan_parameter, poi + " expected",
        expected_values[scan_parameter],
        expected_values["limit"],
        theory_values[scan_parameter] if has_thy else None,
        theory_values["xsec"] if has_thy else None,
    )
    allowed_ranges = OrderedDict()
    key_exp = "__".join([scan_parameter, poi, "expected"])
    allowed_ranges[key_exp] = excluded_to_allowed_ranges(excl_ranges_exp, x_min_scan, x_max_scan)

    # observed values
    if has_obs:
        g_obs = create_graph(values=observed_values)
        r.setup_graph(g_obs, props={"LineWidth": 2, "LineStyle": 1})
        draw_objs.append((g_obs, "SAME,CP" if show_points else "SAME,C"))
        legend_entries_l.append((g_obs, "Observed", "L"))
        y_max_value = max(y_max_value, max(observed_values["limit"]))
        y_min_value = min(y_min_value, min(observed_values["limit"]))

        # print the observed excluded ranges
        excl_ranges_obs = evaluate_excluded_ranges(scan_parameter, poi + " observed",
            observed_values[scan_parameter],
            observed_values["limit"],
            theory_values[scan_parameter] if has_thy else None,
            theory_values["xsec"] if has_thy else None,
        )
        key_obs = "__".join([scan_parameter, poi, "observed"])
        allowed_ranges[key_obs] = excluded_to_allowed_ranges(excl_ranges_obs, x_min_scan, x_max_scan)

    if ranges_path:
        ranges_path = prepare_output(ranges_path)
        with open(ranges_path, "w") as f:
            json.dump(allowed_ranges, f, indent=4)
        print("saved allowed ranges to {}".format(ranges_path))

    # get theory prediction limits
    if has_thy:
        y_min_value = min(y_min_value, min(theory_values["xsec_m1" if has_thy_err else "xsec"]))

    # set limits
    y_min, y_max, y_max_vis = get_y_range(y_min_value, y_max_value, y_min, y_max, log=y_log,
        visible_margin=0.30)  # visible_margin depends on the legend height
    h_dummy.SetMinimum(y_min)
    h_dummy.SetMaximum(y_max)

    # draw option 4 if error graphs are buggy, i.e. when the error point or bar is above the
    # visible, vertical range of the pad, so check these cases and fallback to option 3
    fallback_graph_option = False
    for g in filter(bool, [g_2sigma, g_1sigma]):
        _, y_values, _, _, _, y_errors_up = get_graph_points(g, errors=True)
        if any((y + y_err_up) >= y_max for y, y_err_up in zip(y_values, y_errors_up)):
            fallback_graph_option = True
            break
    if fallback_graph_option:
        for i, objs in enumerate(list(draw_objs)):
            if isinstance(objs, tuple) and len(objs) >= 2 and objs[0] in [g_2sigma, g_1sigma]:
                draw_objs[i] = (objs[0], "SAME,3") + objs[2:]
                print("{}: changed draw option of graph {} to '3' as it exceeds the vertical pad "
                    "range which is not supported for option '4'".format(
                        colored("WARNING", "yellow"), objs[0]))

    # show hatched areas for excluded ranges if requested
    if show_excluded_ranges:
        g, excl_ranges = (g_obs, excl_ranges_obs) if has_obs else (g_exp, excl_ranges_exp)

        # create a spline for neat interpolation (using g.Eval(x, 0, "S") fails miserably)
        # delete repeated endpoints which leads to interpolation failures
        # gx, gy = get_graph_points(g)
        # if len(gx) > 1 and gx[0] == gx[1]:
        #     gx, gy = gx[1:], gy[1:]
        # if len(gx) > 1 and gx[-1] == gx[-2]:
        #     gx, gy = gx[:-1], gy[:-1]
        # spline = ROOT.TSpline3("spline", create_tgraph(len(gx), gx, gy), "", gx[0], gx[-1])

        # show lines at positions of crossing and mark each excluded range section with a small
        # hatched area of fixed width
        def add_line(x):
            l = ROOT.TLine(x, 0, x, y_max_vis)
            r.setup_line(l, props={"NDC": False, "LineWidth": 1},
                color=colors.dark_grey_trans_70)
            draw_objs.insert(-1, l)

        def add_area(x1, x2):
            g = create_tgraph(2, [x1, x2], [y_max_vis, y_max_vis], 0, 0, y_max_vis, 0, pad=True)
            r.setup_graph(g, color=colors.dark_grey_trans_70, color_flags="f",
                props={"FillStyle": 3345, "MarkerStyle": 20, "MarkerSize": 0, "LineWidth": 0})
            draw_objs.insert(-1, (g, "SAME,4"))
            return g

        def add_label(x, text):
            l = ROOT.TLatex(x, y_max_vis, text)
            r.setup_latex(l, props={"NDC": False, "TextAlign": 23, "TextSize": 18})
            draw_objs.append(l)

        g_excl = None
        for start, stop in excl_ranges:
            # wx = width of the x axis
            # wr = width of excluded range
            wx = x_max - x_min
            wr = stop - start
            width = 0.04 * wx
            on_edge = start == x_min or stop == x_max
            width = min(width, wr if on_edge else (0.4 * wr))
            f = 0.0
            if start > x_min:
                g_excl = add_area(start, start + width)
                add_line(start)
                f += 1
            if stop < x_max:
                g_excl = add_area(stop, stop - width)
                add_line(stop)
                f -= 1
            # add a label
            add_label(0.5 * (start + stop + f * width), "Excluded")
        # if g_excl:
        #     legend_entries_l.append((g_excl, "Excluded", "F"))

    # theory prediction
    if has_thy:
        if has_thy_err:
            # when the maximum value is far above the maximum y range, ROOT will fail drawing the
            # first point correctly, so insert two values that are so off that it does not matter
            insert = [(0, -1e7, 0, 0, 0, 0, 0)] if max(theory_values["xsec"]) > y_max else None
            g_thy = create_graph(values=theory_values, key="xsec", sigma=1, insert=insert)
            r.setup_graph(g_thy, props={"LineWidth": 2, "LineStyle": 1, "LineColor": colors.red,
                "FillStyle": 1001, "FillColor": colors.red_trans_50})
            draw_objs.append((g_thy, "SAME,C3"))
            legend_entry = (g_thy, "Theory prediction", "LF")
        else:
            g_thy = create_graph(values=theory_values, key="xsec")
            r.setup_graph(g_thy, props={"LineWidth": 2, "LineStyle": 1, "LineColor": colors.red})
            draw_objs.append((g_thy, "SAME,C"))
            legend_entry = (g_thy, "Theory prediction", "L")
        # only add to the legend if values are in terms of a cross section
        if xsec_unit:
            legend_entries_l.append(legend_entry)

    # fill hep data
    if hep_data:
        poi_div = "" if xsec_unit else r" / $\sigma_{Theory}$"
        poi_qual = create_hh_xsbr_label(poi, hh_process) + poi_div
        qualifiers = lambda: [hdt.create_qualifier("POI", poi_qual)]

        # data entries
        scan_values = list(map(float, expected_values[scan_parameter]))
        hdt.create_independent_variable(poi_data[scan_parameter].label, parent=hep_data,
            values=[Number(v, default_format=-2) for v in scan_values])

        # theory prediction
        if has_thy and xsec_unit:
            l = "th" if has_thy_err else None
            hdt.create_dependent_variable_from_graph(g_thy, x_values=scan_values, error_label=l,
                label="Theory prediction", unit=xsec_unit, parent=hep_data, qualifiers=qualifiers(),
                rounding_method="publication")

        def exp_limit_value(i, sigma, label):
            keys = ["limit", "limit_p{}".format(sigma), "limit_m{}".format(sigma)]
            n, p, m = map(float, (expected_values[key][i] for key in keys))
            return Number(n, {label: (p - n, n - m)}, default_format="publication")

        # expected limits with 68% error
        hdt.create_dependent_variable("Expected limit, 68%", parent=hep_data, unit=xsec_unit,
            values=[exp_limit_value(i, 1, "68%") for i in range(len(scan_values))],
            qualifiers=qualifiers())

        # expected limits with 95% error
        hdt.create_dependent_variable("Expected limit, 95%", parent=hep_data, unit=xsec_unit,
            values=[exp_limit_value(i, 2, "95%") for i in range(len(scan_values))],
            qualifiers=qualifiers())

        # observed limits
        if has_obs:
            hdt.create_dependent_variable("Observed limit", parent=hep_data, unit=xsec_unit,
                values=[Number(float(v), default_format=3) for v in observed_values["limit"]],
                qualifiers=qualifiers())

    # legend
    legend_entries_l += (3 - len(legend_entries_l)) * [(h_dummy, " ", "L")]
    legend_entries_r += (3 - len(legend_entries_r)) * [(h_dummy, " ", "L")]
    legend = r.routines.create_legend(pad=pad, width=440, n=3, props={"NColumns": 2})
    r.fill_legend(legend, legend_entries_l + legend_entries_r)
    draw_objs.append(legend)
    if not paper:
        legend_box = r.routines.create_legend_box(legend, pad, "trl",
            props={"LineWidth": 0, "FillColor": colors.white_trans_70})
        draw_objs.insert(-1, legend_box)

    # cms label
    cms_layout = "outside_horizontal"
    #_cms_postfix = "" if paper else cms_postfix
    _cms_postfix = cms_postfix_preliminary if summary else ("" if paper else cms_postfix)
    cms_labels = r.routines.create_cms_labels(pad=pad, postfix=_cms_postfix, layout=cms_layout)
    draw_objs.extend(cms_labels)

    # model parameter labels
    if model_parameters:
        param_kwargs = {}
        if cms_layout.startswith("inside"):
            y_offset = 100 if cms_layout == "inside_vertical" and _cms_postfix else 80
            param_kwargs = {"y_offset": y_offset}
        draw_objs.extend(create_model_parameters(model_parameters, pad, **param_kwargs))

    # campaign label
    if campaign:
        campaign_label = to_root_latex(campaign_labels.get(campaign, campaign))
        campaign_label = r.routines.create_top_right_label(campaign_label, pad=pad)
        draw_objs.append(campaign_label)

    # draw all objects
    r.routines.draw_objects(draw_objs)

    # save plots
    r.update_canvas(canvas)
    for path in make_list(paths):
        canvas.SaveAs(path)

    # save hep data
    if hep_data_path:
        hdt.save_hep_data(hep_data, hep_data_path)


@use_style("dhi_default")
def plot_limit_scans(
    paths,
    poi,
    scan_parameter,
    names,
    expected_values,
    observed_values=None,
    theory_values=None,
    ranges_path=None,
    hep_data_path=None,
    y_log=False,
    x_min=None,
    x_max=None,
    y_min=None,
    y_max=None,
    xsec_unit=None,
    hh_process=None,
    model_parameters=None,
    campaign=None,
    show_points=True,
    paper=False,
    summary=False
):
    """
    Creates a plot showing multiple upper limit scans of a *poi* over a *scan_parameter* and saves
    it at *paths*. *expected_values* should be a list of mappings to lists of values or a record
    array with keys "<scan_parameter>" and "limit". Each mapping in *expected_values* will result in
    a different curve. When *observed_values* is set, it should have a similar format with keys
    "<scan_parameter>" and "limit", where the i-th element is corresponding to the i-th element in
    *expected_values*. When *theory_values* is set, it should have a similar format with keys
    "<scan_parameter>" and "xsec", and optionally "xsec_p1" and "xsec_m1". *names* denote the names
    of limit curves shown in the legend. When a name is found to be in dhi.config.br_hh_names, its
    value is used as a label instead. When *ranges_path* is set, all allowed scan parameter ranges
    are saved to the given file. When *hep_data_path* is set, a yml data file compatible with the
    HEPData format (https://hepdata-submission.readthedocs.io/en/latest/data_yaml.html) is stored at
    that path.

    When *y_log* is *True*, the y-axis is plotted with a logarithmic scale. *x_min*, *x_max*,
    *y_min* and *y_max* define the axis ranges and default to the range of the given values.
    *xsec_unit* denotes whether the passed values are given as real cross sections in this unit or,
    when *None*, as a ratio over the theory prediction. *hh_process* can be the name of a HH
    subprocess configured in *dhi.config.br_hh_names* and is inserted to the process name in the
    title of the y-axis and indicates that the plotted cross section data was (e.g.) scaled by a
    branching ratio.

    *model_parameters* can be a dictionary of key-value pairs of model parameters. *campaign* should
    refer to the name of a campaign label defined in dhi.config.campaign_labels. When *show_points*
    is *True*, the central scan points are drawn on top of the interpolated curve. When *paper* is
    *True*, certain plot configurations are adjusted for use in publications.

    Example: https://cms-hh.web.cern.ch/tools/inference/tasks/limits.html#multiple-limits-on-poi-vs-scan-parameter
    """
    import plotlib.root as r
    ROOT = import_ROOT()

    # convert record arrays to dicts mapping to arrays
    def check_values(values):
        _values = []
        for v in values:
            if v is not None:
                if isinstance(v, np.ndarray):
                    v = {key: v[key] for key in v.dtype.names}
                assert "limit" in v
                assert scan_parameter in v
            _values.append(v)
        return _values

    # input checks
    expected_values = check_values(expected_values)
    n_graphs = len(expected_values)
    assert n_graphs >= 1
    assert len(names) == n_graphs
    has_obs = False
    if observed_values:
        assert len(observed_values) == n_graphs
        observed_values = check_values(observed_values)
        has_obs = any(v is not None for v in observed_values)
    scan_values = expected_values[0][scan_parameter]
    has_thy = theory_values is not None
    has_thy_err = False
    if theory_values is not None:
        # convert record array to dicts mapping to arrays
        if isinstance(theory_values, np.ndarray):
            theory_values = {key: theory_values[key] for key in theory_values.dtype.names}
        assert scan_parameter in theory_values
        assert "xsec" in theory_values
        has_thy_err = "xsec_p1" in theory_values and "xsec_m1" in theory_values
    allowed_ranges = OrderedDict()

    # prepare hep data
    hep_data = None
    if hep_data_path:
        hep_data = hdt.create_hist_data()

    # set default ranges
    if x_min is None:
        x_min = min(min(ev[scan_parameter]) for ev in expected_values)
    if x_max is None:
        x_max = max(max(ev[scan_parameter]) for ev in expected_values)

    # start plotting
    r.setup_style()
    canvas, (pad,) = r.routines.create_canvas(pad_props={"Logy": y_log})
    pad.cd()
    draw_objs = []
    legend_entries = []
    y_max_value = -1e5
    y_min_value = 1e5

    # dummy histogram to control axes
    x_title = to_root_latex(poi_data[scan_parameter].label)
    y_title = "95% CL limit on {} {}".format(to_root_latex(create_hh_xsbr_label(poi, hh_process)),
        to_root_latex("({})".format(xsec_unit)) if xsec_unit else "/ #sigma_{Theory}")
    h_dummy = ROOT.TH1F("dummy", ";{};{}".format(x_title, y_title), 1, x_min, x_max)
    r.setup_hist(h_dummy, pad=pad, props={"LineWidth": 0})
    draw_objs.append((h_dummy, "HIST"))

    # special case regarding color handling: when all entry names are valid keys in br_hh_colors,
    # replace the default color sequence to deterministically assign same colors to channels
    _color_sequence = color_sequence
    if all(name in br_hh_colors.root for name in names):
        _color_sequence = [br_hh_colors.root[name] for name in names]

    # central values
    g_exps, g_obss = [], []
    for i, (ev, name, col, ms) in enumerate(zip(expected_values, names, _color_sequence[:n_graphs],
            marker_sequence[:n_graphs])):
        # expected graph
        mask = ~np.isnan(ev["limit"])
        limit_values = ev["limit"][mask]
        scan_values = ev[scan_parameter][mask]
        n_nans = (~mask).sum()
        if n_nans:
            print("WARNING: found {} NaN(s) in expected limit values at index {}".format(n_nans, i))
        g_exp = create_tgraph(mask.sum(), scan_values, limit_values)
        r.setup_graph(g_exp, props={"LineWidth": 2, "MarkerStyle": ms, "MarkerSize": 1.2,
            "LineStyle": 2 if has_obs else 1}, color=colors[col])
        draw_objs.append((g_exp, "SAME,CP" if show_points and not has_obs else "SAME,C"))
        legend_entries.append((g_exp, to_root_latex(br_hh_names.get(name, name)),
            "LP" if show_points and not has_obs else "L"))
        g_exps.append(g_exp)
        y_max_value = max(y_max_value, max(limit_values))
        y_min_value = min(y_min_value, min(limit_values))

        # print expected excluded ranges
        excl_ranges = evaluate_excluded_ranges(scan_parameter, "{}, {}, expected".format(poi, name),
            scan_values,
            limit_values,
            theory_values[scan_parameter] if has_thy else None,
            theory_values["xsec"] if has_thy else None,
        )
        if ranges_path:
            key = "__".join([scan_parameter, poi, "expected", name])
            allowed_ranges[key] = excluded_to_allowed_ranges(excl_ranges,
                scan_values.min(), scan_values.max())

        # observed graph
        ov = observed_values[i]
        g_obss.append(None)
        if ov is not None:
            obs_mask = ~np.isnan(ov["limit"])
            obs_limit_values = ov["limit"][obs_mask]
            obs_scan_values = ov[scan_parameter][obs_mask]
            n_nans = (~obs_mask).sum()
            if n_nans:
                print("WARNING: found {} NaN(s) in observed limit values at index {}".format(n_nans,
                    i))
            g_obs = create_tgraph(obs_mask.sum(), obs_scan_values, obs_limit_values)
            r.setup_graph(g_obs, props={"LineWidth": 2, "MarkerStyle": ms, "MarkerSize": 1.2},
                color=colors[col])
            draw_objs.append((g_obs, "SAME,CP" if show_points else "SAME,C"))
            legend_entries[-1] = (g_obs, to_root_latex(br_hh_names.get(name, name)),
                "LP" if show_points else "L")
            g_obss[-1] = g_obs
            y_max_value = max(y_max_value, max(obs_limit_values))
            y_min_value = min(y_min_value, min(obs_limit_values))

            # print observed excluded ranges
            excl_ranges = evaluate_excluded_ranges(scan_parameter, "{}, {}, observed".format(poi, name),
                obs_scan_values,
                obs_limit_values,
                theory_values[scan_parameter] if has_thy else None,
                theory_values["xsec"] if has_thy else None,
            )
            if ranges_path:
                key = "__".join([scan_parameter, poi, "observed", name])
                allowed_ranges[key] = excluded_to_allowed_ranges(excl_ranges,
                    obs_scan_values.min(), obs_scan_values.max())

    if ranges_path:
        ranges_path = prepare_output(ranges_path)
        with open(ranges_path, "w") as f:
            json.dump(allowed_ranges, f, indent=4)
        print("saved allowed ranges to {}".format(ranges_path))

    # add additional legend entries to distinguish expected and observed lines
    if has_obs:
        g_exp_dummy = g_exp.Clone()
        g_obs_dummy = g_obs.Clone()
        r.apply_properties(g_exp_dummy, {"LineColor": colors.black})
        r.apply_properties(g_obs_dummy, {"LineColor": colors.black})
        legend_entries.append((g_exp_dummy, "expected", "L"))
        legend_entries.append((g_obs_dummy, "observed", "L"))

    # get theory prediction limits
    if has_thy:
        y_min_value = min(y_min_value, min(theory_values["xsec_m1" if has_thy_err else "xsec"]))

    # set axis limits
    y_min, y_max, _ = get_y_range(y_min_value, y_max_value, y_min, y_max, log=y_log)
    h_dummy.SetMinimum(y_min)
    h_dummy.SetMaximum(y_max)

    # draw the theory prediction
    if has_thy:
        scan_values_thy = theory_values[scan_parameter]
        if has_thy_err:
            # when the maximum value is far above the maximum y range, ROOT will fail drawing the
            # first point correctly, so insert two values that are so off that it does not matter
            insert = [(0, -1e7, 0, 0, 0, 0, 0)] if max(theory_values["xsec"]) > y_max else None
            g_thy = create_tgraph(len(scan_values_thy), scan_values_thy, theory_values["xsec"],
                0, 0, theory_values["xsec"] - theory_values["xsec_m1"],
                theory_values["xsec_p1"] - theory_values["xsec"], pad=True, insert=insert)
            r.setup_graph(g_thy, props={"LineWidth": 2, "LineStyle": 1, "LineColor": colors.red,
                "FillStyle": 1001, "FillColor": colors.red_trans_50})
            draw_objs.insert(1, (g_thy, "SAME,C3"))
            legend_entry = (g_thy, "Theory prediction", "LF")
        else:
            g_thy = create_tgraph(len(scan_values_thy), scan_values_thy, theory_values["xsec"])
            r.setup_graph(g_thy, props={"LineWidth": 2, "LineStyle": 1}, color=colors.red)
            draw_objs.insert(1, (g_thy, "SAME,C"))
            legend_entry = (g_thy, "Theory prediction", "L")
        # only add to the legend if values are in terms of a cross section
        if xsec_unit:
            legend_entries.append(legend_entry)

    # fill hep data
    if hep_data:
        poi_div = "" if xsec_unit else r" / $\sigma_{Theory}$"
        poi_qual = create_hh_xsbr_label(poi, hh_process) + poi_div
        qualifiers = lambda: [hdt.create_qualifier("POI", poi_qual)]

        # scan value as independent variable
        scan_values = sorted(set(chain(*(map(float, ev[scan_parameter]) for ev in expected_values))))
        hdt.create_independent_variable(poi_data[scan_parameter].label, parent=hep_data,
            values=[Number(v, default_format=-2) for v in scan_values])

        # theory prediction
        if has_thy and xsec_unit:
            l = "th" if has_thy_err else None
            hdt.create_dependent_variable_from_graph(g_thy, x_values=scan_values, error_label=l,
                label="Theory prediction", unit=xsec_unit, parent=hep_data, qualifiers=qualifiers(),
                rounding_method="publication")

        # limits per entry
        for name, g_exp, g_obs in zip(names, g_exps, g_obss):
            # expected
            label = name + (", expected" if has_obs else "")
            hdt.create_dependent_variable_from_graph(g_exp, x_values=scan_values, parent=hep_data,
                label=label, rounding_method=-2)

            # observed
            if g_obs:
                label = name + ", observed"
                hdt.create_dependent_variable_from_graph(g_obs, x_values=scan_values, parent=hep_data,
                    label=label, rounding_method=-2)

    # legend
    legend_cols = min(int(math.ceil(len(legend_entries) / 4.)), 3)
    legend_rows = int(math.ceil(len(legend_entries) / float(legend_cols)))
    legend = r.routines.create_legend(pad=pad, width=legend_cols * 210, n=legend_rows,
        props={"NColumns": legend_cols, "TextSize": 18})
    r.fill_legend(legend, legend_entries)
    draw_objs.append(legend)
    legend_box = r.routines.create_legend_box(legend, pad, "trl",
        props={"LineWidth": 0, "FillColor": colors.white_trans_70})
    draw_objs.insert(-1, legend_box)

    # cms label
    _cms_postfix = cms_postfix_preliminary if summary else "" if paper else cms_postfix
    cms_labels = r.routines.create_cms_labels(pad=pad, postfix=_cms_postfix,
        layout="outside_horizontal")
    draw_objs.extend(cms_labels)

    # model parameter labels
    if model_parameters:
        param_kwargs = {}
        if legend_cols == 3:
            param_kwargs["y_offset"] = 1. - 0.25 * pad.GetTopMargin() - legend.GetY1()
        draw_objs.extend(create_model_parameters(model_parameters, pad, **param_kwargs))

    # campaign label
    if campaign:
        campaign_label = to_root_latex(campaign_labels.get(campaign, campaign))
        campaign_label = r.routines.create_top_right_label(campaign_label, pad=pad)
        draw_objs.append(campaign_label)

    # draw all objects
    r.routines.draw_objects(draw_objs)

    # save plots
    r.update_canvas(canvas)
    for path in make_list(paths):
        canvas.SaveAs(path)

    # save hep data
    if hep_data_path:
        hdt.save_hep_data(hep_data, hep_data_path)


@use_style("dhi_default")
def plot_limit_points(
    paths,
    poi,
    data,
    hep_data_path=None,
    sort_by=None,
    x_min=None,
    x_max=None,
    x_log=False,
    xsec_unit=None,
    hh_process=None,
    pad_width=None,
    left_margin=None,
    right_margin=None,
    entry_height=None,
    label_size=None,
    model_parameters=None,
    h_lines=None,
    campaign=None,
    digits=None,
    paper=False,
    summary=False
):
    """
    Creates a plot showing a comparison of limits of multiple analysis (or channels) on a *poi* and
    saves it at *paths*. *data* should be a list of dictionaries with fields

    - "expected", a sequence of five values, i.e., central limit, and +1 sigma, -1 sigma, +2 sigma,
      and -2 sigma variations (absolute values, not errors!),
    - "observed" (optional), a single value,
    - "theory" (optional), a single value or a sequence of three values, i.e., nominal value, and
      +1 sigma and -1 sigma variations (absolute values, not errors!),
    - "name", shown as the y-axis label and when it is a key of dhi.config.br_hh_names,
      its value is used as a label instead,
    - "label", an extra label shown on the right side of the plot.

    Example:

    .. code-block:: python

        plot_limit_points(
            paths=["plot.pdf", "plot.png"],
            poi="r",
            data=[{
                "expected": (40., 50., 28., 58., 18.),
                "observed": 45.,
                "theory": (38., 40., 36.),
                "name": "bbXX",
                "label": "CMS-HIG-XX-YYY",
            }, {
                ...
            }],
        )

    When *hep_data_path* is set, a yml data file compatible with the HEPData format
    (https://hepdata-submission.readthedocs.io/en/latest/data_yaml.html) is stored at that path.
    The entries can be automatically sorted by setting *sort_by* to either ``"expected"`` or, when
    existing in *data*, ``"observed"``. When *x_log* is *True*, the x-axis is scaled
    logarithmically. *x_min* and *x_max* define the range of the x-axis and default to the maximum
    range of values passed in data, including uncertainties. *xsec_unit* denotes whether the passed
    values are given as real cross sections in this unit or, when *None*, as a ratio over the theory
    prediction. *hh_process* can be the name of a HH subprocess configured in
    *dhi.config.br_hh_names* and is inserted to the process name in the title of the x-axis and
    indicates that the plotted cross section data was (e.g.) scaled by a branching ratio.
    *pad_width*, *left_margin*, *right_margin*, *entry_height* and *label_size* can be set to a size
    in pixels to overwrite internal defaults.

    *model_parameters* can be a dictionary of key-value pairs of model parameters. *h_lines* can be
    a list of integers denoting positions where additional horizontal lines are drawn for visual
    guidance. *campaign* should refer to the name of a campaign label defined in
    dhi.config.campaign_labels. *digits* controls the number of digits of the limit values shown for
    each entry. When *None*, a number based on the lowest limit values is determined automatically.
    When *paper* is *True*, certain plot configurations are adjusted for use in publications.

    Example: https://cms-hh.web.cern.ch/tools/inference/tasks/limits.html#multiple-limits-at-a-certain-point-of-parameters
    """
    import plotlib.root as r
    ROOT = import_ROOT()

    # check inputs and get extrema
    n = len(data)
    has_obs = False
    has_thy = False
    has_thy_err = False
    x_min_value = 1e5
    x_max_value = -1e5
    for d in data:
        assert "name" in d
        assert "expected" in d
        x_min_value = min(x_min_value, min(d["expected"]))
        x_max_value = max(x_max_value, max(d["expected"]))
        if "observed" in d:
            assert isinstance(d["observed"], (float, int))
            if not np.isnan(d["observed"]) and d["observed"] is not None:
                has_obs = True
                x_min_value = min(x_min_value, d["observed"])
                x_max_value = max(x_max_value, d["observed"])
            d["observed"] = [d["observed"]]
        if "theory" in d:
            if isinstance(d["theory"], (tuple, list)):
                if len(d["theory"]) == 3:
                    has_thy_err = True
                else:
                    assert len(d["theory"]) == 1
            else:
                d["theory"] = 3 * (d["theory"],)
            has_thy = True
            x_min_value = min(x_min_value, min(d["theory"]))
            x_max_value = max(x_max_value, max(d["theory"]))

    if summary :
        scale_xmax = 15
        x_max_value = x_max_value*scale_xmax

    # sort data
    if sort_by == "expected":
        data.sort(key=lambda d: -d["expected"][0] if "expected" in d else -1e6)
    elif sort_by == "observed" and has_obs:
        data.sort(key=lambda d: -d["observed"][0] if "observed" in d else -1e6)

    # prepare hep data
    hep_data = None
    if hep_data_path:
        hep_data = hdt.create_hist_data()

    # set default ranges
    if x_min is None:
        if not xsec_unit:
            x_min = 0.75 if x_log else 0.
        else:
            x_min = 0.75 * x_min_value
    if x_max is None:
        x_max = x_max_value * 1.33

    # some constants for plotting
    pad_width = pad_width or 800  # pixels
    top_margin = 35  # pixels
    bottom_margin = 70  # pixels
    left_margin = left_margin or 150  # pixels
    right_margin = right_margin or 20  # pixels
    entry_height = entry_height or 90  # pixels
    head_space = 130  # pixels
    label_size = label_size or 22

    # get the pad height
    pad_height = n * entry_height + head_space + top_margin + bottom_margin

    # get relative pad margins and fill into props
    pad_margins = {
        "TopMargin": float(top_margin) / pad_height,
        "BottomMargin": float(bottom_margin) / pad_height,
        "LeftMargin": float(left_margin) / pad_width,
        "RightMargin": float(right_margin) / pad_width,
        "Logx": x_log,
    }

    # get the y maximum
    y_max = (pad_height - top_margin - bottom_margin) / float(entry_height)

    # setup the default style and create canvas and pad
    r.setup_style()
    canvas, (pad,) = r.routines.create_canvas(width=pad_width, height=pad_height,
        pad_props=pad_margins)
    pad.cd()
    draw_objs = []

    # dummy histogram to control axes
    x_title = "95% CL limit on {} {}".format(to_root_latex(create_hh_xsbr_label(poi, hh_process)),
        to_root_latex("({})".format(xsec_unit)) if xsec_unit else "/ #sigma_{Theory}")
    h_dummy = ROOT.TH1F("dummy", ";{};".format(x_title), 1, x_min, x_max)
    r.setup_hist(h_dummy, pad=pad, props={"LineWidth": 0, "Maximum": y_max})
    r.setup_x_axis(h_dummy.GetXaxis(), pad=pad, props={"TitleOffset": 1.2,
        "LabelOffset": r.pixel_to_coord(canvas, y=4), "NoExponent": True})
    draw_objs.append((h_dummy, "HIST"))

    # show custom x axis values in log mode
    if x_log:
        additional_x_values = []
        # additional_x_values = [2, 3, 4, 5, 6, 50, 500]
        for v in additional_x_values:
            tick_label = ROOT.TLatex(float(v), -0.08, str(v))
            r.setup_latex(tick_label, props={"NDC": False, "TextAlign": 23,
                "TextSize": h_dummy.GetXaxis().GetLabelSize()})
            draw_objs.append(tick_label)

    # setup up to 6 legend entries that are inserted by index downstream
    legend_entries = 6 * [(h_dummy, " ", "L")]

    # helper to read values into graphs
    def create_graph(key="expected", sigma=None):
        # repeat the edges by padding to prevent bouncing effects of interpolated lines
        _data = [d for d in data if key in d]
        n = len(_data)
        zeros = np.zeros(n, dtype=np.float32)

        limits = np.array([d[key][0] for d in _data], dtype=np.float32)
        y = np.arange(n, dtype=np.float32)[::-1]
        x_err_u, x_err_d = zeros, zeros
        if key == "observed":
            y = np.arange(n, dtype=np.float32)[::-1] + 0.5
            y_err_u, y_err_d = zeros + 0.5, zeros + 0.5
        else:
            y = np.arange(n, dtype=np.float32)[::-1]
            y_err_u, y_err_d = zeros + 1, zeros
            if sigma:
                x_err_d = np.array([d[key][sigma * 2] for d in _data], dtype=np.float32)
                x_err_d = limits - x_err_d
                x_err_u = np.array([d[key][sigma * 2 - 1] for d in _data], dtype=np.float32)
                x_err_u = x_err_u - limits

        return create_tgraph(n, limits, y, x_err_d, x_err_u, y_err_d, y_err_u)

    # 2 sigma band
    g_2sigma = create_graph(sigma=2)
    r.setup_graph(g_2sigma, props={"LineWidth": 2, "LineStyle": 2, "FillColor": colors.brazil_yellow})
    draw_objs.append((g_2sigma, "SAME,2"))
    legend_entries[5] = (g_2sigma, r"95% expected", "LF")

    # 1 sigma band
    g_1sigma = create_graph(sigma=1)
    r.setup_graph(g_1sigma, props={"LineWidth": 2, "LineStyle": 2, "FillColor": colors.brazil_green})
    draw_objs.append((g_1sigma, "SAME,2"))
    legend_entries[4] = (g_1sigma, r"68% expected", "LF")

    # central values
    g_exp = create_graph(sigma=0)
    r.setup_graph(g_exp, props={"LineWidth": 2, "LineStyle": 2})
    draw_objs.append((g_exp, "SAME,EZ"))
    legend_entries[3] = (g_exp, "Median expected", "L")

    # observed values
    if has_obs:
        g_obs = create_graph(key="observed")
        r.setup_graph(g_obs, props={"LineWidth": 2, "LineStyle": 1})
        draw_objs.append((g_obs, "SAME,PEZ"))
        legend_entries[0] = (g_obs, "Observed", "PL")

    # vertical line for theory prediction, represented by a graph in case of uncertainties
    if has_thy and any((d["theory"][0] >= x_min) for d in data):
        # uncertainty line
        g_thy_line = create_graph(key="theory")
        r.setup_graph(g_thy_line, props={"LineWidth": 2, "LineStyle": 1, "LineColor": colors.red})
        draw_objs.append((g_thy_line, "SAME,LZ"))
        legend_entry = (g_thy_line, "Theory prediction", "L")
        # uncertainty area
        if has_thy_err:
            g_thy_area = create_graph(key="theory", sigma=1)
            r.setup_graph(g_thy_area, props={"LineWidth": 2, "LineStyle": 1,
                "LineColor": colors.red, "FillStyle": 1001, "FillColor": colors.red_trans_50})
            draw_objs.append((g_thy_area, "SAME,2"))
            legend_entry = (g_thy_area, "Theory prediction", "LF")
        # only add to the legend if values are in terms of a cross section
        if xsec_unit:
            legend_entries[1 if has_obs else 0] = legend_entry

    # horizontal guidance lines
    if h_lines:
        for i in h_lines:
            line_obs = ROOT.TLine(x_min, float(i), x_max, float(i))
            r.setup_line(line_obs, props={"NDC": False}, color=12)
            draw_objs.append(line_obs)

    # determine the number of digits for reported limits
    if digits is not None:
        get_digits = lambda v: digits
    else:
        get_digits = lambda v: determine_limit_digits(v, is_xsec=bool(xsec_unit))

    # templates and helpers for y axis labels
    y_label_tmpl = "#splitline{%s}{#scale[0.75]{Expected: %s}}"
    y_label_tmpl_obs = "#splitline{%s}{#scale[0.75]{#splitline{Expected: %s}{Observed: %s}}}"

    def make_y_label(name, exp, obs=None):
        if xsec_unit:
            fmt = lambda v: "{{:.{}f}} {{}}".format(get_digits(v)).format(v, xsec_unit)
        else:
            fmt = lambda v: "{{:.{}f}}".format(get_digits(v)).format(v)
        if obs is None or np.isnan(obs[0]):
            return y_label_tmpl % (label, fmt(exp))
        else:
            return y_label_tmpl_obs % (label, fmt(exp), fmt(obs[0]))

    # create y axis labels and ticks
    h_dummy.GetYaxis().SetBinLabel(1, "")
    for i, d in enumerate(data):
        # name labels
        label = to_root_latex(br_hh_names.get(d["name"], d["name"]))
        label = make_y_label(label, d["expected"][0], d.get("observed"))
        label_x = r.get_x(10, canvas)
        label_y = r.get_y(bottom_margin + int((n - i - 1.3) * entry_height), pad)
        label = ROOT.TLatex(label_x, label_y, label)
        r.setup_latex(label, props={"NDC": True, "TextAlign": 12, "TextSize": label_size})
        draw_objs.append(label)

        # left and right ticks
        tick_length = 0.03
        if x_log:
            tick_length_l = x_min * ((x_max / float(x_min))**tick_length - 1)
            tick_length_r = x_max * (1 - (x_min / float(x_max))**tick_length)
        else:
            tick_length_l = tick_length_r = tick_length * (x_max - x_min)
        tl = ROOT.TLine(x_min, i + 1, x_min + tick_length_l, i + 1)
        tr = ROOT.TLine(x_max - tick_length_r, i + 1, x_max, i + 1)
        r.setup_line(tl, props={"NDC": False, "LineWidth": 1})
        r.setup_line(tr, props={"NDC": False, "LineWidth": 1})
        draw_objs.extend([tl, tr])

        # extra labels
        if d.get("label") or summary :
            extra_label = hh_references.get(d["name"], d["name"]) if summary else d["label"]
            rlabel = to_root_latex(extra_label)
            rlabel_x = r.get_x(10, pad, anchor="right")
            rlabel = ROOT.TLatex(rlabel_x, label_y, rlabel)
            r.setup_latex(rlabel, props={"NDC": True, "TextAlign": 32, "TextSize": 14})
            draw_objs.append(rlabel)

    # fill hep data
    if hep_data:
        poi_div = "" if xsec_unit else r" / $\sigma_{Theory}$"
        poi_qual = create_hh_xsbr_label(poi, hh_process) + poi_div
        qualifiers = lambda: [hdt.create_qualifier("POI", poi_qual)]

        # data entries
        hdt.create_independent_variable("Measurement", parent=hep_data,
            values=[hdt.create_value(br_hh_names.get(d["name"], d["name"])) for d in data])

        # theory prediction
        if has_thy and xsec_unit:
            g, lx = (g_thy_area, "th") if has_thy_err else (g_thy_line, None)
            hdt.create_dependent_variable_from_graph(g, coord="x", error_label=lx, parent=hep_data,
                label="Theory prediction", unit=xsec_unit, qualifiers=qualifiers(),
                rounding_method="publication")

        def exp_limit_value(d, sigma, label):
            vals = list(map(float, d["expected"]))
            n, p, m = vals[0], vals[1 + 2 * (sigma - 1)], vals[2 + 2 * (sigma - 1)]
            return Number(n, {label: (p - n, n - m)}, default_format="publication")

        # expected limits with 68% error
        hdt.create_dependent_variable("Expected limit, 68%", parent=hep_data, unit=xsec_unit,
            values=[exp_limit_value(d, 1, "68%") for d in data], qualifiers=qualifiers())

        # expected limits with 95% error
        hdt.create_dependent_variable("Expected limit, 95%", parent=hep_data, unit=xsec_unit,
            values=[exp_limit_value(d, 2, "95%") for d in data], qualifiers=qualifiers())

        # observed limits
        if has_obs:
            hdt.create_dependent_variable_from_graph(g_obs, coord="x", label="Observed limit",
                parent=hep_data, unit=xsec_unit, qualifiers=qualifiers(), rounding_method=3)

    # legend
    legend = r.routines.create_legend(pad=pad, width=430, n=3, props={"NColumns": 2})
    r.fill_legend(legend, legend_entries)
    draw_objs.append(legend)

    # cms label
    cms_layout = "outside_horizontal"
    _cms_postfix = cms_postfix_preliminary if summary else "" if paper else cms_postfix
    cms_labels = r.routines.create_cms_labels(pad=pad, postfix=_cms_postfix, layout=cms_layout)
    draw_objs.extend(cms_labels)

    # model parameter labels
    if model_parameters:
        param_kwargs = {}
        if cms_layout.startswith("inside"):
            y_offset = 100 if cms_layout == "inside_vertical" and _cms_postfix else 80
            param_kwargs = {"y_offset": y_offset}
        draw_objs.extend(create_model_parameters(model_parameters, pad, **param_kwargs))

    # campaign label
    if campaign:
        campaign_label = to_root_latex(campaign_labels.get(campaign, campaign))
        campaign_label = r.routines.create_top_right_label(campaign_label, pad=pad)
        draw_objs.append(campaign_label)

    # draw all objects
    r.routines.draw_objects(draw_objs)

    # save plots
    r.update_canvas(canvas)
    for path in make_list(paths):
        canvas.SaveAs(path)

    # save hep data
    if hep_data_path:
        hdt.save_hep_data(hep_data, hep_data_path)


@use_style("dhi_default")
def plot_limit_scan_2d(
    paths,
    poi,
    scan_parameter1,
    scan_parameter2,
    expected_limits,
    observed_limits=None,
    draw_sm_point=True,
    x_min=None,
    x_max=None,
    y_min=None,
    y_max=None,
    z_min=None,
    z_max=None,
    z_log=False,
    model_parameters=None,
    campaign=None,
    h_lines=None,
    v_lines=None,
    paper=False,
    summary=False
):
    """
    Creates a plot for the upper limit scan of a *poi* in two dimensions over *scan_parameter1* and
    *scan_parameter2*, and saves it at *paths*. *expected_limits* should be a mapping to lists of
    values or a record array with keys "<scan_parameter1>", "<scan_parameter2>" and "limit", and
    optionally "limit_p1" (plus 1 sigma) and "limit_m1" (minus 1 sigma). When the variations are
    missing, the plot is created without them. When *observed_limits* is set, it should have a
    similar format with keys "<scan_parameter1>", "<scan_parameter2>" and "limit". When
    *draw_sm_point* is set, a marker is shown at the coordinates (1, 1).

    *x_min*, *x_max*, *y_min*, *y_max*, *z_min* and *z_max* define the axes ranges and default to
    the ranges of the given values. When *z_log* is *True*, the z-axis is plotted with a logarithmic
    scale. *model_parameters* can be a dictionary of key-value pairs of model parameters. *campaign*
    should refer to the name of a campaign label defined in *dhi.config.campaign_labels*. When
    *show_points* is *True*, the central scan points are drawn on top of the interpolated curve.
    *h_lines* and *v_lines* can be sequences of float values denoting positions of horizontal and
    vertical lines, respectively, to be drawn. When *paper* is *True*, certain plot configurations
    are adjusted for use in publications.

    Example: https://cms-hh.web.cern.ch/tools/inference/tasks/limits.html#limit-on-poi-vs-two-scan-parameters
    """
    import plotlib.root as r
    ROOT = import_ROOT()

    def check_values(values):
        if isinstance(values, list):
            return list(map(check_values, values))
        if isinstance(values, np.ndarray):
            values = {key: np.array(values[key]) for key in values.dtype.names}
        assert scan_parameter1 in values
        assert scan_parameter2 in values
        return values

    def join_limits(values):
        return unique_recarray(dict_to_recarray(values), cols=[scan_parameter1, scan_parameter2])

    # prepare inputs
    expected_limits = check_values(make_list(expected_limits))
    joined_expected_limits = join_limits(expected_limits)
    has_unc = "limit_p1" in joined_expected_limits.dtype.names \
        and "limit_m1" in joined_expected_limits.dtype.names
    shown_limits = expected_limits
    has_obs = False
    if observed_limits is not None:
        observed_limits = check_values(make_list(observed_limits))
        joined_observed_limits = join_limits(observed_limits)
        shown_limits = observed_limits
        has_obs = True

    # determine contours independent of plotting
    exp_contours = get_contours(
        joined_expected_limits[scan_parameter1],
        joined_expected_limits[scan_parameter2],
        joined_expected_limits["limit"],
        levels=[1.],
        frame_kwargs=[{"mode": "edge", "width": 1.}],
    )[0]
    if has_unc:
        exp_p1_contours = get_contours(
            joined_expected_limits[scan_parameter1],
            joined_expected_limits[scan_parameter2],
            joined_expected_limits["limit_p1"],
            levels=[1.],
            frame_kwargs=[{"mode": "edge", "width": 1.}],
        )[0]
        exp_m1_contours = get_contours(
            joined_expected_limits[scan_parameter1],
            joined_expected_limits[scan_parameter2],
            joined_expected_limits["limit_m1"],
            levels=[1.],
            frame_kwargs=[{"mode": "edge", "width": 1.}],
        )[0]
    if has_obs:
        obs_contours = get_contours(
            joined_observed_limits[scan_parameter1],
            joined_observed_limits[scan_parameter2],
            joined_observed_limits["limit"],
            levels=[1.],
            frame_kwargs=[{"mode": "edge", "width": 1.}],
        )[0]

    # start plotting
    r.setup_style()
    canvas, (pad,) = r.routines.create_canvas(pad_props={"RightMargin": 0.17, "Logz": z_log})
    pad.cd()

    # custom palette, requires that the z range is symmetrical around 1
    rvals = np.array([ROOT.gROOT.GetColor(colors.red).GetRed(), 1., 0.])
    gvals = np.array([0., 1., 0.])
    bvals = np.array([0., 1., ROOT.gROOT.GetColor(colors.blue).GetBlue()])
    lvals = np.array([0.0, 0.5, 1.0])
    ROOT.TColor.CreateGradientColorTable(len(lvals), lvals, rvals, gvals, bvals, 100)

    # create a histogram for each scan patch
    hists = []
    for i, data in enumerate(shown_limits):
        _, _, _x_bins, _y_bins, _x_min, _x_max, _y_min, _y_max = infer_binning_from_grid(
            data[scan_parameter1], data[scan_parameter2])
        _z_min = np.nanmin(data["limit"])
        _z_max = np.nanmax(data["limit"])

        # infer axis limits from the first set of values
        if i == 0:
            x_min = _x_min if x_min is None else x_min
            x_max = _x_max if x_max is None else x_max
            y_min = _y_min if y_min is None else y_min
            y_max = _y_max if y_max is None else y_max
            z_min = _z_min if z_min is None else z_min
            z_max = _z_max if z_max is None else z_max

        # fill and store the histogram
        h = ROOT.TH2F("h" + str(i), "", _x_bins, _x_min, _x_max, _y_bins, _y_min, _y_max)
        fill_hist_from_points(h, data[scan_parameter1], data[scan_parameter2], data["limit"],
            z_min=z_min, z_max=z_max)
        hists.append(h)

    # dummy histogram to control axes
    x_title = to_root_latex(poi_data[scan_parameter1].label)
    y_title = to_root_latex(poi_data[scan_parameter2].label)
    z_title = "95% CL limit on {} / #sigma_{{Theory}}".format(
        to_root_latex(create_hh_xsbr_label(poi)))
    h_dummy = ROOT.TH2F("h_dummy", ";{};{};{}".format(x_title, y_title, z_title),
        1, x_min, x_max, 1, y_min, y_max)
    r.setup_hist(h_dummy, pad=pad, props={"Contour": 100, "Minimum": z_min, "Maximum": z_max})
    draw_objs = [(h_dummy, "")]
    legend_entries = 4 * [(h_dummy, " ", "")]

    # setup actual histograms
    for i, h in enumerate(hists):
        r.setup_hist(h, props={"Contour": 100, "Minimum": z_min, "Maximum": z_max})
        if i == 0:
            r.setup_z_axis(h.GetZaxis(), pad=pad, props={"Title": z_title, "TitleSize": 24,
                "TitleOffset": 1.5})
        draw_objs.append((h, "SAME,COLZ"))
        # draw_objs.append((h, "SAME,TEXT"))

    # helper for parsing line options
    def parse_line_value(v, props):
        if isinstance(v, six.string_types):
            parts = v.split("@")
            v = float(parts[0])
            for part in parts[1:]:
                if "=" not in part:
                    continue
                key, prop = part.split("=", 1)
                props[key] = try_int(float(prop))  # cast to float or integer

        return v, props

    # horizontal lines
    if h_lines:
        for y in h_lines:
            y, props = parse_line_value(y, {"NDC": False, "LineColor": colors.dark_grey})
            line = ROOT.TLine(x_min, float(y), x_max, float(y))
            r.setup_line(line, props=props)
            draw_objs.append(line)

    # vertical lines
    if v_lines:
        for x in v_lines:
            x, props = parse_line_value(x, {"NDC": False, "LineColor": colors.dark_grey})
            line = ROOT.TLine(y_min, float(x), y_max, float(x))
            r.setup_line(line, props=props)
            draw_objs.append(line)

    # exclusion contours
    for i, g in enumerate(exp_contours):
        r.setup_graph(g, props={"LineWidth": 2, "LineColor": colors.black, "LineStyle": 2})
        draw_objs.append((g, "SAME,C"))
        if i == 0:
            legend_entries[2] = (g, "Excluded (exp.)", "L")

    if has_unc:
        for i, g in enumerate(exp_p1_contours + exp_m1_contours):
            r.setup_graph(g, props={"LineWidth": 2, "LineColor": colors.black, "LineStyle": 3})
            draw_objs.append((g, "SAME,C"))
            if i == 0:
                legend_entries[3] = (g, r"68% expected", "L")

    if has_obs:
        for i, g in enumerate(obs_contours):
            r.setup_graph(g, props={"LineWidth": 2, "LineColor": colors.black})
            draw_objs.append((g, "SAME,C"))
            if i == 0:
                legend_entries[0] = (g, "Excluded (obs.)", "L")

    # SM point
    if draw_sm_point:
        g_sm = create_tgraph(1, 1, 1)
        r.setup_graph(g_sm, props={"MarkerStyle": 33, "MarkerSize": 2.5}, color=colors.black)
        draw_objs.append((g_sm, "P"))
        legend_entries[1] = (g_sm, "Standard model", "P")

    # legend
    legend = r.routines.create_legend(pad=pad, x2=-20, width=380, n=2,
        props={"NColumns": 2})
    r.fill_legend(legend, legend_entries)
    draw_objs.append(legend)

    # cms label
    cms_layout = "outside_horizontal"
    _cms_postfix = cms_postfix_preliminary if summary else "" if paper else cms_postfix
    cms_labels = r.routines.create_cms_labels(pad=pad, postfix=_cms_postfix, layout=cms_layout)
    draw_objs.extend(cms_labels)

    # model parameter labels
    if model_parameters:
        param_kwargs = {}
        if cms_layout.startswith("inside"):
            y_offset = 100 if cms_layout == "inside_vertical" and _cms_postfix else 80
            param_kwargs = {"y_offset": y_offset}
        draw_objs.extend(create_model_parameters(model_parameters, pad, **param_kwargs))

    # campaign label
    if campaign:
        campaign_label = to_root_latex(campaign_labels.get(campaign, campaign))
        campaign_label = r.routines.create_top_right_label(campaign_label, pad=pad)
        draw_objs.append(campaign_label)

    # draw all objects
    r.routines.draw_objects(draw_objs)

    # save
    r.update_canvas(canvas)
    for path in make_list(paths):
        canvas.SaveAs(path)

@use_style("dhi_default")
def plot_benchmark_limits(
    paths,
    data,
    poi,
    y_min=None,
    y_max=None,
    y_log=True,
    xsec_unit="fb",
    hh_process=None,
    campaign=None,
    bar_width=1,
    paper=False,
<<<<<<< HEAD
    summary=False
=======
    type_plot="shape_BM_all"
>>>>>>> b5a1e5c7
):
    """
    Creates a plot showing a the limits of BSM benchmarks for a *poi* and saves it at *paths*. *data*
    should be a list of dictionaries with fields

    - "expected", a sequence of five values, i.e., central limit, and +1 sigma, -1 sigma, +2 sigma,
      and -2 sigma variations (absolute values, not errors!),
    - "observed" (optional), a single value,
    - "name", shown as the y-axis label and when it is a key of dhi.config.br_hh_names,
      its value is used as a label instead.

    Example:

    .. code-block:: python

        plot_benchmark_limits(
            paths=["plot.pdf", "plot.png"],
            data=[{
                "expected": (40., 50., 28., 58., 18.),
                "observed": 45.,
                "name": "1",
            }, {
                ...
            }],
        )

    *y_min* and *y_max* define the y axis range and default to the range of the given values. When
    *y_log* is *True*, the y-axis is plotted with a logarithmic scale. *xsec_unit* denotes the unit
    of the passed values and defaults to fb. *hh_process* can be the name of a HH subprocess
    configured in *dhi.config.br_hh_names* and is inserted to the process name in the title of the
    y-axis and indicates that the plotted cross section data was (e.g.) scaled by a branching ratio.
    *campaign* should refer to the name of a campaign label defined in dhi.config.campaign_labels.
    The *bar_width* should be a value between 0 and 1 and controls the fraction of the limit bar
    width relative to the bin width. When *paper* is *True*, certain plot configurations are
    adjusted for use in publications.

    Example: https://cms-hh.web.cern.ch/tools/inference/tasks/eft.html#benchmark-limits
    """
    import plotlib.root as r
    ROOT = import_ROOT()

    #allows also to only draw jhep03/ jhep 04, maybe with steerable parameter
    bmlabels=[['JHEP04BM1','1'],['JHEP04BM2','2'],['JHEP04BM3','3'],['JHEP04BM4','4'],['JHEP04BM5','5'],['JHEP04BM6','6'],['JHEP04BM7','7'],['JHEP04BM8','8'],['JHEP04BM9','9'],['JHEP04BM10','10'],['JHEP04BM11','11'],['JHEP04BM12','12'],['JHEP04BM8a','8a'],['JHEP03BM1','1'],['JHEP03BM2','2'],['JHEP03BM3','3'],['JHEP03BM4','4'],['JHEP03BM5','5'],['JHEP03BM6','6'],['JHEP03BM7','7'], ['SM','SM']]
    if type_plot == "shape_BM_JHEP04":
        bmlabels=[['JHEP04BM1','1'],['JHEP04BM2','2'],['JHEP04BM3','3'],['JHEP04BM4','4'],['JHEP04BM5','5'],['JHEP04BM6','6'],['JHEP04BM7','7'],['JHEP04BM8','8'],['JHEP04BM9','9'],['JHEP04BM10','10'],['JHEP04BM11','11'],['JHEP04BM12','12'],['JHEP04BM8a','8a'], ['SM','SM']]
    if type_plot == "shape_BM_JHEP03":
        bmlabels=[['JHEP03BM1','1'],['JHEP03BM2','2'],['JHEP03BM3','3'],['JHEP03BM4','4'],['JHEP03BM5','5'],['JHEP03BM6','6'],['JHEP03BM7','7'], ['SM','SM']]

    # check inputs and get extrema
    n = len(bmlabels)
    has_obs = False
    y_min_value = 1e5
    y_max_value = -1e5
    for d in data:
        assert "name" in d
        assert "expected" in d
        y_min_value = min(y_min_value, min(d["expected"]))
        y_max_value = max(y_max_value, max(d["expected"]))
        if "observed" in d:
            assert isinstance(d["observed"], (float, int))
            has_obs = True
            y_min_value = min(y_min_value, d["observed"])
            y_max_value = max(y_max_value, d["observed"])
            d["observed"] = [d["observed"]]

    # set limits
    y_min, y_max, _ = get_y_range(y_min_value, y_max_value, y_min, y_max, log=y_log)
    if y_log: y_max *= 4

    # setup the default style and create canvas and pad
    r.setup_style()
    width=1200
    height=600
    canvas, (pad,) = r.routines.create_canvas(pad_props={"Logy": y_log, "BottomMargin":0.15}, width=width, height=height)
    pad.cd()
    draw_objs = []
    legend_entries = []

    # dummy histogram to control axes
    x_title = "Benchmark scenario"
    y_title = "95% CL limit on {} ({})".format(to_root_latex(create_hh_xsbr_label(poi, hh_process)),
        to_root_latex(xsec_unit))
    h_dummy = ROOT.TH1F("dummy", ";{};{}".format(x_title, y_title), n, -0.5, n - 0.5)
    r.setup_hist(h_dummy, pad=pad, props={"LineWidth": 0, "Minimum": y_min, "Maximum": 1.2*y_max})
    r.setup_x_axis(h_dummy.GetXaxis(), pad=pad, props={"Ndivisions": n,  "TitleSize":30,"LabelSize":30,"LabelFont":43,"TitleOffset":1.1})
    r.setup_y_axis(h_dummy.GetYaxis(),pad=pad, props={"TitleSize":30,"LabelSize":30,"LabelFont":43,"TitleOffset":1.1})
    draw_objs.append((h_dummy, "HIST"))

    #change names and sort data
    newData = []
    for d in data:
        if 'SM' in d['name']: d['name'] = 'SM'
        elif 'JHEP' in d['name']: d['name']= d['name'][d['name'].find('JHEP'):]
    for dl in bmlabels:
        for d in data:
            if dl[0] == d['name']: newData.append(d)
    data=newData
    # benchmark labels
    for i, d in enumerate(data):
        name = d['name']
        for dl in bmlabels:
            if dl[0]==d['name']: name = dl[1]
        h_dummy.GetXaxis().SetBinLabel(i + 1, name)

    # helper to read values into graphs
    def create_graph(key="expected", sigma=None):
        args = x, y, x_err_d, x_err_u, y_err_d, y_err_u = [n * [0.] for _ in range(6)]
        for i, d in enumerate(data):
            if key not in d:
                y[i] = -1.e5
                continue
            x[i] = i - 0.5 * bar_width
            x_err_u[i] = bar_width
            if key=="observed":
                x[i] = i
                x_err_u[i] = 0.5*bar_width
                x_err_d[i] = 0.5*bar_width
            y[i] = d[key][0]
            if sigma:
                y_err_d[i] = y[i] - d[key][sigma * 2]
                y_err_u[i] = d[key][sigma * 2 - 1] - y[i]
        return create_tgraph(n, *args)

    # 2 sigma band
    g_2sigma = create_graph(sigma=2)
    r.setup_graph(g_2sigma, props={"LineWidth": 2, "LineStyle": 1, "FillColor": colors.brazil_yellow, "LineColor": colors.brazil_yellow})
    draw_objs.append((g_2sigma, "SAME,2"))
    legend_entries.append((g_2sigma, r"95% expected", "F"))

    # 1 sigma band
    g_1sigma = create_graph(sigma=1)
    r.setup_graph(g_1sigma, props={"LineWidth": 2, "LineStyle": 1, "FillColor": colors.brazil_green, "LineColor": colors.brazil_green})
    draw_objs.append((g_1sigma, "SAME,2"))
    legend_entries.insert(0, (g_1sigma, r"68% expected", "F"))

    # prepare graphs
    g_exp = create_graph(sigma=0)
    r.setup_graph(g_exp, props={"LineWidth": 5, "LineStyle": 2, 'LineColor':colors.blue})
    draw_objs.append((g_exp, "SAME,EZ"))
    legend_entries.insert(0, (g_exp, "Median expected", "L"))

    # observed values
    if has_obs:
        g_obs = create_graph(key="observed")
        r.setup_graph(g_obs, props={"LineWidth": 5, "LineStyle": 1, 'MarkerStyle':20, 'MarkerSize':2})
        draw_objs.append((g_obs, "SAME,EPZ"))
        legend_entries.insert(0, (g_obs, "Observed", "LP"))

    # legend
    n_cols = 2 if has_obs else 1
    legend = r.routines.create_legend(pad=pad, width=220 * n_cols, n=3, props={"NColumns": n_cols})
    r.fill_legend(legend, legend_entries)
    legend.SetX1(0.3)
    legend.SetX2(0.3+0.5)
    legend.SetY1(0.75)
    legend.SetY2(0.9)
    legend.SetBorderSize(0)
    legend.SetNColumns(2)
    legend.SetTextSize(0.041)
    legend.SetTextFont(42)
    draw_objs.append(legend)

    # cms label
    cms_layout = "outside_horizontal"
    _cms_postfix = cms_postfix_preliminary if summary else "" if paper else cms_postfix
    cms_labels = r.routines.create_cms_labels(pad=pad, postfix=_cms_postfix, layout=cms_layout)
    draw_objs.extend(cms_labels)

    # campaign label
    if campaign:
        campaign_label = to_root_latex(campaign_labels.get(campaign, campaign))
        campaign_label = r.routines.create_top_right_label(campaign_label, pad=pad)
        draw_objs.append(campaign_label)

    # draw all objects
    r.routines.draw_objects(draw_objs)

    jhepl_label_x = 0.15
    jhepl_label_y = 0.75
    jhepl_label = "#splitline{#bf{JHEP04}}{#bf{benchmarks}}"
    if type_plot == "shape_BM_JHEP03":
        jhepl_label = "#splitline{#bf{JHEP03}}{#bf{benchmarks}}"
    jhepl = ROOT.TLatex()
    jhepl.SetNDC()
    jhepl.SetTextAngle(0)
    jhepl.SetTextAlign(12)
    jhepl.SetTextSize(1.5*0.04)
    jhepl.DrawLatex(jhepl_label_x, jhepl_label_y, jhepl_label)
    if type_plot == "shape_BM_all":
        jhepl_label2 = "#splitline{#bf{JHEP03}}{#bf{benchmarks}}"
        jhepl2 = ROOT.TLatex()
        jhepl2.SetNDC()
        jhepl2.SetTextAngle(0)
        jhepl2.SetTextAlign(12)
        jhepl2.SetTextSize(1.5*0.04)
        jhepl_label_x2 = 0.76
        jhepl2.DrawLatex(jhepl_label_x2, jhepl_label_y, jhepl_label2)
        theLine = ROOT.TLine()
        theLine.SetLineWidth(5)
        theLine.SetLineColor(ROOT.kRed)
        theLine.SetLineStyle(9)
        theLine.DrawLineNDC(0.65,0.155,0.65,0.7)
        theLine2 = ROOT.TLine()
        theLine2.SetLineWidth(5)
        theLine2.SetLineColor(ROOT.kRed)
        theLine2.SetLineStyle(9)
        theLine2.DrawLineNDC(0.93,0.155,0.93,0.7)
    r.update_canvas(canvas)
    for path in make_list(paths):
        canvas.SaveAs(path)

@use_style("dhi_default")
def plot_multi_benchmark_limits(
    paths,
    data,
    poi,
    y_min=None,
    y_max=None,
    y_log=True,
    xsec_unit="fb",
    hh_process=None,
    campaign=None,
    bar_width=1,
    paper=False,
    type_plot="shape_BM_all"
):        
    import plotlib.root as r
    ROOT = import_ROOT()
    #allows also to only draw jhep03/ jhep 04, maybe with steerable parameter
    bmlabels=[['JHEP04BM1','1'],['JHEP04BM2','2'],['JHEP04BM3','3'],['JHEP04BM4','4'],['JHEP04BM5','5'],['JHEP04BM6','6'],['JHEP04BM7','7'],['JHEP04BM8','8'],['JHEP04BM9','9'],['JHEP04BM10','10'],['JHEP04BM11','11'],['JHEP04BM12','12'],['JHEP04BM8a','8a'],['JHEP03BM1','1'],['JHEP03BM2','2'],['JHEP03BM3','3'],['JHEP03BM4','4'],['JHEP03BM5','5'],['JHEP03BM6','6'],['JHEP03BM7','7'], ['SM','SM']]
    if type_plot == "shape_BM_JHEP04":
        bmlabels=[['JHEP04BM1','1'],['JHEP04BM2','2'],['JHEP04BM3','3'],['JHEP04BM4','4'],['JHEP04BM5','5'],['JHEP04BM6','6'],['JHEP04BM7','7'],['JHEP04BM8','8'],['JHEP04BM9','9'],['JHEP04BM10','10'],['JHEP04BM11','11'],['JHEP04BM12','12'],['JHEP04BM8a','8a'], ['SM','SM']]
    if type_plot == "shape_BM_JHEP03":
        bmlabels=[['JHEP03BM1','1'],['JHEP03BM2','2'],['JHEP03BM3','3'],['JHEP03BM4','4'],['JHEP03BM5','5'],['JHEP03BM6','6'],['JHEP03BM7','7'], ['SM','SM']]
    
    n = len(bmlabels)
    has_obs = False
    y_min_value = 1e5
    y_max_value = -1e5
    for key in data.keys():
        #n = len(data[key])
        for d in data[key]:
            assert "name" in d
            assert "expected" in d
            y_min_value = min(y_min_value, min(d["expected"]))
            y_max_value = max(y_max_value, max(d["expected"]))
            if "observed" in d:
                assert isinstance(d["observed"], (float, int))
                has_obs = True
                y_min_value = min(y_min_value, d["observed"])
                y_max_value = max(y_max_value, d["observed"])
                d["observed"] = [d["observed"]]
    # set limits
    y_min, y_max, _ = get_y_range(y_min_value, y_max_value, y_min, y_max, log=y_log)
    if y_log: y_max *= 4

    # setup the default style and create canvas and pad
    r.setup_style()
    width, height = [None, None]
    width=1200
    height=600
    canvas, (pad,) = r.routines.create_canvas(pad_props={"Logy": y_log,"BottomMargin":0.15}, width=width, height=height)
    pad.cd()
    draw_objs = []
    legend_entries = []
    # dummy histogram to control axes
    x_title = "Benchmark scenario"
    y_title = "95% CL limit on {} ({})".format(to_root_latex(create_hh_xsbr_label(poi, hh_process)),
                                               to_root_latex(xsec_unit))
    h_dummy = ROOT.TH1F("dummy", ";{};{}".format(x_title, y_title), n, -0.5, n - 0.5)
    r.setup_hist(h_dummy, pad=pad, props={"LineWidth": 0, "Minimum": y_min, "Maximum": y_max})
    r.setup_x_axis(h_dummy.GetXaxis(), pad=pad, props={"Ndivisions": n, "TitleSize":30,"LabelSize":30,"LabelFont":43,"TitleOffset":1.1 })
    r.setup_y_axis(h_dummy.GetYaxis(),pad=pad, props={"TitleSize":30,"LabelSize":30,"LabelFont":43,"TitleOffset":1.1})
    draw_objs.append((h_dummy, "HIST"))
    
    #change names and sort data
    for key in data.keys():
        newData = []
        for d in data[key]:
            if 'SM' in d['name']: d['name'] = 'SM'
            elif 'JHEP' in d['name']: d['name']= d['name'][d['name'].find('JHEP'):]
        for dl in bmlabels:
            for d in data[key]:
                if dl[0] == d['name']: newData.append(d)
        data[key]=newData

    # benchmark labels
    for i, d in enumerate(data[data.keys()[0]]):
        name = d['name']
        for dl in bmlabels:
            if dl[0]==d['name']: name = dl[1]
        h_dummy.GetXaxis().SetBinLabel(i + 1, name)

    # helper to read values into graphs
    def create_graph(data, key="expected", sigma=None):
        args = x, y, x_err_d, x_err_u, y_err_d, y_err_u = [n * [0.] for _ in range(6)]
        for i, d in enumerate(data):
            if key not in d:
                y[i] = -1.e5
                continue
            x[i] = i - 0.5 * bar_width
            x_err_u[i] = bar_width
            if key=="observed":
                x[i] = i
                x_err_u[i] = 0.5*bar_width
                x_err_d[i] = 0.5*bar_width
            y[i] = d[key][0]
            if sigma:
                y_err_d[i] = y[i] - d[key][sigma * 2]
                y_err_u[i] = d[key][sigma * 2 - 1] - y[i]
        return create_tgraph(n, *args)
        # prepare graphs
    for nk, key in enumerate(data.keys()):
        g_exp = create_graph(data[key], sigma=0)
        g_obs = create_graph(data[key], key="observed")
        color = colors[color_sequence[nk]]
        marker = marker_sequence[nk]
        if 'combination' in key: color = colors.black
        if has_obs:
            r.setup_graph(g_exp, props={"LineWidth": 5, "LineStyle": 2, 'LineColor':color})
            r.setup_graph(g_obs, props={"LineWidth": 5, "LineStyle": 1, 'MarkerStyle':marker, 'MarkerSize':2, 'LineColor':color, 'MarkerColor': color})
            legend_entries.insert(0, (g_obs, key, "L"))
        else:
            r.setup_graph(g_exp, props={"LineWidth": 5, "LineStyle": 1, 'LineColor':color, 'MarkerStyle': marker, 'MarkerColor': color, 'MarkerSize':2})
            legend_entries.insert(0, (g_exp, key, "L"))
        draw_objs.append((g_exp, "SAME,EZ"))
        draw_objs.append((g_obs, "SAME,EPZ"))

    # legend
    n_cols = 4
    legend = r.routines.create_legend(pad=pad, width=220 * n_cols, n=3, props={"NColumns": n_cols})
    r.fill_legend(legend, legend_entries)
    legend.SetX1(0.2)
    legend.SetX2(0.9)
    legend.SetY1(0.75)
    legend.SetY2(0.9)
    legend.SetBorderSize(0)
    legend.SetNColumns(2)
    legend.SetTextSize(0.041)
    legend.SetTextFont(42)
    draw_objs.append(legend)

    # cms label
    cms_layout = "outside_horizontal"
    _cms_postfix = "" if paper else cms_postfix
    cms_labels = r.routines.create_cms_labels(pad=pad, postfix=_cms_postfix, layout=cms_layout)
    draw_objs.extend(cms_labels)

    # campaign label
    if campaign:
        campaign_label = to_root_latex(campaign_labels.get(campaign, campaign))
        campaign_label = r.routines.create_top_right_label(campaign_label, pad=pad)
        draw_objs.append(campaign_label)

    # draw all objects
    r.routines.draw_objects(draw_objs)


    obsexp_label_x = 0.55
    obsexp_label_y = 0.78
    obsexp_label ="#bf{Solid (dashed) lines: observed (median expected) limits}"
    if not has_obs:
        obsexp_label ="#bf{Solid lines: median expected limits}"
    obsexp = ROOT.TLatex()
    obsexp.SetNDC()
    obsexp.SetTextAngle(0)
    obsexp.SetTextAlign(23)
    obsexp.SetTextSize(0.045)
    obsexp.DrawLatex(obsexp_label_x, obsexp_label_y, obsexp_label)
    jhepl_label_x = 0.15
    jhepl_label_y = 0.635
    jhepl_label = "#splitline{#bf{JHEP04}}{#bf{benchmarks}}"
    if type_plot == "shape_BM_JHEP03":
        jhepl_label = "#splitline{#bf{JHEP03}}{#bf{benchmarks}}"
    jhepl = ROOT.TLatex()
    jhepl.SetNDC()
    jhepl.SetTextAngle(0)
    jhepl.SetTextAlign(12)
    jhepl.SetTextSize(1.5*0.04)
    jhepl.DrawLatex(jhepl_label_x, jhepl_label_y, jhepl_label)
    if type_plot == "shape_BM_all":
        jhepl_label2 = "#splitline{#bf{JHEP03}}{#bf{benchmarks}}"
        jhepl2 = ROOT.TLatex()
        jhepl2.SetNDC()
        jhepl2.SetTextAngle(0)
        jhepl2.SetTextAlign(12)
        jhepl2.SetTextSize(1.5*0.04)
        jhepl_label_x2 = 0.76
        jhepl2.DrawLatex(jhepl_label_x2, jhepl_label_y, jhepl_label2)
        theLine = ROOT.TLine()
        theLine.SetLineWidth(5)
        theLine.SetLineColor(ROOT.kRed)
        theLine.SetLineStyle(9)
        theLine.DrawLineNDC(0.65,0.15,0.65,0.65)
        theLine2 = ROOT.TLine()
        theLine2.SetLineWidth(5)
        theLine2.SetLineColor(ROOT.kRed)
        theLine2.SetLineStyle(9)
        theLine2.DrawLineNDC(0.93,0.15,0.93,0.65)
    r.update_canvas(canvas)
    for path in make_list(paths):
        canvas.SaveAs(path)

def evaluate_limit_scan_1d(scan_values, limit_values, xsec_scan_values=None, xsec_values=None,
        interpolation="linear"):
    """
    Takes the results of an upper limit scan given by the *scan_values* and the corresponding
    *limit* values, performs an interpolation and returns certain results of the scan in a dict.

    The returned fields are:

    - ``interp``: The generated interpolation function.
    - ``excluded_ranges``: A list of 2-tuples denoting ranges in units of the poi where limits are
      below one.
    """
    scan_values = np.array(scan_values)
    limit_values = np.array(limit_values)

    # first, obtain an interpolation function
    mask = ~np.isnan(limit_values)
    scan_values = scan_values[mask]
    limit_values = limit_values[mask]
    interp = scipy.interpolate.interp1d(scan_values, limit_values, kind=interpolation,
        fill_value="extrapolate")
    n_nans = (~mask).sum()
    if n_nans:
        print("WARNING: found {} NaN(s) in limit values for 1d evaluation".format(n_nans))

    # same for cross section values when given
    if xsec_scan_values is not None and xsec_values is not None and not (xsec_values == 1).all():
        mask = ~np.isnan(xsec_values)
        xsec_scan_values = xsec_scan_values[mask]
        xsec_values = xsec_values[mask]
        xsec_interp = scipy.interpolate.interp1d(xsec_scan_values, xsec_values, kind=interpolation,
            fill_value="extrapolate")
        n_nans = (~mask).sum()
        if n_nans:
            print("WARNING: found {} NaN(s) in xsec values for 1d evaluation".format(n_nans))
    else:
        xsec_interp = lambda x: 1.

    # interpolated difference between of limit and prediction (== cross section or 1)
    diff_interp = lambda x: interp(x) - xsec_interp(x)
    # diff_interp = lambda x: math.log(interp(x)) - math.log(xsec_interp(x))

    # interpolation bounds
    bounds = (scan_values.min() + 1e-4, scan_values.max() - 1e-4)

    # helper to find intersections with one given a starting point
    def get_intersection(start):
        objective = lambda x: abs(diff_interp(x))
        res = minimize_1d(objective, bounds, start=start)
        # catch bad minimizations
        if res.status != 0 or not (bounds[0] <= res.x[0] <= bounds[1]):
            return None
        # catch local minima by exploiting that objectives of actual minima must be close to 0
        x = res.x[0]
        if objective(x) > 1e-2:
            return None
        return x

    # get exclusion range edges from intersections
    rnd = lambda v: round(float(v), 6)
    edges = {rnd(scan_values.min()), rnd(scan_values.max())}
    for start in np.linspace(scan_values.min(), scan_values.max(), 20):
        x = get_intersection(start)
        if x is not None:
            edges.add(rnd(x))

    # drop edges that are too close to one another (within 4 digits)
    _edges = []
    for x in sorted(edges):
        if not _edges or x - _edges[-1] >= 1e-4:
            _edges.append(x)
    edges = _edges

    # create ranges consisting of two adjacent edges
    ranges = [(edges[i - 1], edges[i]) for i in range(1, len(edges))]

    # select those ranges whose central value is below 1
    excluded_ranges = [r for r in ranges if diff_interp(0.5 * (r[1] + r[0])) < 0]

    return DotDict(
        interp=interp,
        excluded_ranges=excluded_ranges,
    )


def evaluate_excluded_ranges(param_name, scan_name, scan_values, limit_values,
        xsec_scan_values=None, xsec_values=None, interpolation="linear"):
    # more than 5 points are required
    if len(scan_values) <= 5:
        print("insufficient number of scan points for extracting excluded ranges")
        return None

    try:
        ranges = evaluate_limit_scan_1d(
            scan_values,
            limit_values,
            xsec_scan_values=xsec_scan_values,
            xsec_values=xsec_values,
            interpolation=interpolation,
        ).excluded_ranges
    except Exception:
        print("1D limit scan evaluation failed")
        traceback.print_exc()
        return None

    # print them
    _print_excluded_ranges(param_name, scan_name, scan_values, ranges, interpolation)

    return ranges


def _print_excluded_ranges(param_name, scan_name, scan_values, ranges, interpolation):
    # helper to check if the granularity of scan values is too small at a certain point
    def granularity_check(value, digits=2):
        # get the closest values
        for i in range(len(scan_values) - 1):
            l, r = scan_values[i], scan_values[i + 1]
            if l <= value <= r:
                break
        else:
            raise Exception("could not find closest scan value pair around value {}".format(value))

        # case 1: pass when the value is very close to any of the two closest points
        if min([r - value, value - l]) <= 10**(-1 * digits):
            return True

        # case2: pass when the granularity is sufficiently high
        if r - l <= 10**(1 - digits):
            return True

        return False

    # helper to format a range
    def format_range(start, stop):
        if abs(start - scan_values.min()) < 1e-4:
            r = "{} < {:.5f}".format(param_name, stop)
            # check = granularity_check(stop)
        elif abs(stop - scan_values.max()) < 1e-4:
            r = "{} > {:.5f}".format(param_name, start)
            # check = granularity_check(start)
        else:
            r = "{:.5f} < {} < {:.5f}".format(start, param_name, stop)
            # check = granularity_check(start) and granularity_check(stop)
        # check currently disabled
        # if not check:
        #     r += " (granularity potentially insufficient for accurate interpolation)"
        return r

    # start printing
    print("")
    title = "Excluded ranges of parameter '{}' in scan '{}' (from {} interpolation):".format(
        param_name, scan_name, interpolation)
    print(title)
    print(len(title) * "=")
    if not ranges:
        print("no excluded ranges found")
    else:
        print("(granularity potentially insufficient for accurate interpolation)")
        for start, stop in ranges:
            print("  - " + format_range(start, stop))
    print("")


def excluded_to_allowed_ranges(excluded_ranges, min_value, max_value):
    """
    Converts a list *ranges* of 2-tuples with edges referring to excluded ranges to allowed ones,
    taking into account the endpoints given by *min_value* and *max_value*. An open range is denoted
    by a *None*. Thus, (*None*, *None*) would mean that the entire range is allowed.
    """
    if excluded_ranges is None:
        return None

    # shorthands and checks
    e_ranges = excluded_ranges
    a_ranges = []
    min_value = float(min_value)
    max_value = float(max_value)

    # excluded_ranges might mark open ends with None's as well, so before linearizing values,
    # replace them with the global endpoints
    if e_ranges:
        if e_ranges[0][0] is None:
            e_ranges[0] = (min_value, e_ranges[0][0])
        if e_ranges[-1][1] is None:
            e_ranges[-1] = (e_ranges[-1][0], max_value)

    # linearize excluded ranges (assuming edges are always reasonably far apart)
    e_edges = map(float, sum(map(list, excluded_ranges), []))

    # loop through adjacent pairs and create allowed ranges in an alternating fashion
    for i, (start, stop) in enumerate(zip(e_edges[:-1], e_edges[1:])):
        # first range
        if i == 0 and start > min_value:
            a_ranges.append((min_value, start))
        # last range
        if i == len(e_edges) - 2 and stop < max_value:
            a_ranges.append((stop, max_value))
        # intermediate ranges
        if i % 2 != 0:
            a_ranges.append((start, stop))

    return a_ranges<|MERGE_RESOLUTION|>--- conflicted
+++ resolved
@@ -1374,11 +1374,8 @@
     campaign=None,
     bar_width=1,
     paper=False,
-<<<<<<< HEAD
     summary=False
-=======
     type_plot="shape_BM_all"
->>>>>>> b5a1e5c7
 ):
     """
     Creates a plot showing a the limits of BSM benchmarks for a *poi* and saves it at *paths*. *data*
@@ -1604,7 +1601,7 @@
     bar_width=1,
     paper=False,
     type_plot="shape_BM_all"
-):        
+):
     import plotlib.root as r
     ROOT = import_ROOT()
     #allows also to only draw jhep03/ jhep 04, maybe with steerable parameter
@@ -1613,7 +1610,7 @@
         bmlabels=[['JHEP04BM1','1'],['JHEP04BM2','2'],['JHEP04BM3','3'],['JHEP04BM4','4'],['JHEP04BM5','5'],['JHEP04BM6','6'],['JHEP04BM7','7'],['JHEP04BM8','8'],['JHEP04BM9','9'],['JHEP04BM10','10'],['JHEP04BM11','11'],['JHEP04BM12','12'],['JHEP04BM8a','8a'], ['SM','SM']]
     if type_plot == "shape_BM_JHEP03":
         bmlabels=[['JHEP03BM1','1'],['JHEP03BM2','2'],['JHEP03BM3','3'],['JHEP03BM4','4'],['JHEP03BM5','5'],['JHEP03BM6','6'],['JHEP03BM7','7'], ['SM','SM']]
-    
+
     n = len(bmlabels)
     has_obs = False
     y_min_value = 1e5
@@ -1653,7 +1650,7 @@
     r.setup_x_axis(h_dummy.GetXaxis(), pad=pad, props={"Ndivisions": n, "TitleSize":30,"LabelSize":30,"LabelFont":43,"TitleOffset":1.1 })
     r.setup_y_axis(h_dummy.GetYaxis(),pad=pad, props={"TitleSize":30,"LabelSize":30,"LabelFont":43,"TitleOffset":1.1})
     draw_objs.append((h_dummy, "HIST"))
-    
+
     #change names and sort data
     for key in data.keys():
         newData = []
