--- conflicted
+++ resolved
@@ -100,11 +100,7 @@
 
 def create_hh_process_label(poi="r", br=None):
     return "pp #rightarrow {}{}".format(
-<<<<<<< HEAD
-        {"r": "HH/HHjj", "r_gghh": "HH", "r_qqhh": "HHjj", "r_vhh": "VHH"}.get(poi, "HH"),
-=======
-        {"r": "HH (incl.)", "r_gghh": "HH", "r_qqhh": "HHjj"}.get(poi, "HH"),
->>>>>>> 3a2b1334
+        {"r": "HH (incl.)", "r_gghh": "HH", "r_qqhh": "HHjj", "r_vhh": "VHH"}.get(poi, "HH"),
         "#scale[0.75]{{ ({})}}".format(to_root_latex(br_hh_names[br])) if br in br_hh_names else "",
     )
 
