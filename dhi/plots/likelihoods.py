--- conflicted
+++ resolved
@@ -297,15 +297,9 @@
             d["values"]["dnll2"])
         r.setup_graph(g_nll, props={"LineWidth": 2, "MarkerStyle": ms, "MarkerSize": 1.2},
             color=colors[col])
-<<<<<<< HEAD
         draw_objs.append((g_nll, "SAME,CP" if show_points else "SAME,C"))
-        legend_entries.append((g_nll, to_root_latex(br_hh_names.get(d["name"], d["name"])),
+        legend_entries.insert(-1, (g_nll, to_root_latex(br_hh_names.get(d["name"], d["name"])),
             "LP" if show_points else "L"))
-=======
-        draw_objs.append((g_nll, "SAME,CP"))
-        legend_entries.insert(-1, (g_nll, to_root_latex(br_hh_names.get(d["name"], d["name"])),
-            "LP"))
->>>>>>> 495a3166
 
         # line for best fit value
         line_fit = ROOT.TLine(scan.poi_min, y_min, scan.poi_min, y_max_line)
