###################################
# Author : L. Cadamuro (UF)
# Date   : 22/04/2020
# Brief  : code that implements the HH model in combine
# structure of the code :
# xxHHSample  -> defines the interface to the user, that will pass the xs and the coupling setups
# xxHHFormula -> implements the matrix component representation, that calculates the symbolic scalings
# HHModel     -> implements the interfaces to combine
###################################


from HiggsAnalysis.CombinedLimit.PhysicsModel import *
from HBRscaler import *
from sympy import *
from numpy import matrix
from numpy import linalg
from sympy import Matrix
from collections import OrderedDict, defaultdict


class VBFHHSample:
    def __init__(self, val_CV, val_C2V, val_kl, val_xs, label):
        self.val_CV  = val_CV
        self.val_C2V = val_C2V
        self.val_kl  = val_kl
        self.val_xs  = val_xs
        self.label   = label

####################

class GGFHHSample:
    def __init__(self, val_kl, val_kt, val_xs, label):
        self.val_kl  = val_kl
        self.val_kt  = val_kt
        self.val_xs  = val_xs
        self.label   = label

####################

class GGFHHFormula:
    def __init__(self, sample_list):
        self.sample_list = sample_list
        self.build_matrix()
        self.calculatecoeffients()

    def build_matrix(self):
        """ create the matrix M in this object """

        # the code will combine as many samples as passed to the input
        # into a matrix with 3 columns and Nsamples rows
        nrows = len(self.sample_list)
        ncols = 3
        M_tofill = [[None]*ncols for i in range(nrows)]

        for isample, sample in enumerate(self.sample_list):

            ## implement the 3 scalings - box, triangle, interf
            M_tofill[isample][0] = sample.val_kt**4
            M_tofill[isample][1] = sample.val_kt**2 * sample.val_kl**2
            M_tofill[isample][2] = sample.val_kt**3 * sample.val_kl

        # print M_tofill
        self.M = Matrix(M_tofill)

    def calculatecoeffients(self):
        """ create the function sigma and the six coefficients in this object """

        try: self.M
        except AttributeError: self.build_matrix()

        # ##############################################
        kl, kt, box, tri, interf = symbols('kl kt box tri interf')
        samples_symb = OrderedDict() # order is essential -> OrderedDict
        Nsamples     = self.M.shape[0] #num rows
        for i in range(Nsamples):
            sname = 's%i' % i
            samples_symb[sname] = Symbol(sname)

        ### the vector of couplings
        c = Matrix([
            [kt**4]         ,
            [kt**2 * kl**2] ,
            [kt**3 * kl]    ,
        ])

        ### the vector of components
        v = Matrix([
            [box]   ,
            [tri]   ,
            [interf],
        ])

        ### the vector of samples (i.e. cross sections)
        symb_list = [[sam] for sam in samples_symb.values()]
        s = Matrix(symb_list)

        ####
        Minv   = self.M.pinv()
        self.coeffs = c.transpose() * Minv # coeffs * s is the sigma, accessing per component gives each sample scaling
        self.sigma  = self.coeffs*s

#########################################

class VBFHHFormula:
    def __init__(self, sample_list):
        self.sample_list = sample_list
        self.build_matrix()
        self.calculatecoeffients()

    def build_matrix(self):
        """ create the matrix M in this object """

        # the code will combine as many samples as passed to the input
        # into a matrix with 6 columns and Nsamples rows
        nrows = len(self.sample_list)
        ncols = 6
        M_tofill = [[None]*ncols for i in range(nrows)]

        for isample, sample in enumerate(self.sample_list):

            # implement the 3 scalings - box, triangle, interf
            M_tofill[isample][0] = sample.val_CV**2 * sample.val_kl**2
            M_tofill[isample][1] = sample.val_CV**4
            M_tofill[isample][2] = sample.val_C2V**2
            M_tofill[isample][3] = sample.val_CV**3 * sample.val_kl
            M_tofill[isample][4] = sample.val_CV    * sample.val_C2V    * sample.val_kl
            M_tofill[isample][5] = sample.val_CV**2 * sample.val_C2V

        # print M_tofill
        self.M = Matrix(M_tofill)


    def calculatecoeffients(self):
        """ create the function sigma and the six coefficients in this object """

        try: self.M
        except AttributeError: self.build_matrix()

        ##############################################
        CV, C2V, kl, a, b, c, iab, iac, ibc = symbols('CV C2V kl a b c iab iac ibc')
        samples_symb = OrderedDict() # order is essential -> OrderedDict
        Nsamples     = self.M.shape[0] #num rows
        for i in range(Nsamples):
            sname = 's%i' % i
            samples_symb[sname] = Symbol(sname)

        ### the vector of couplings
        c = Matrix([
            [CV**2 * kl**2] ,
            [CV**4]         ,
            [C2V**2]        ,
            [CV**3 * kl]    ,
            [CV * C2V * kl] ,
            [CV**2 * C2V]
        ])

        ### the vector of components
        v = Matrix([
            [a]   ,
            [b]   ,
            [c]   ,
            [iab] ,
            [iac] ,
            [ibc]
        ])

        ### the vector of samples (i.e. cross sections)
        symb_list = [[sam] for sam in samples_symb.values()]
        s = Matrix(symb_list)

        ####
        Minv   = self.M.pinv()
        self.coeffs = c.transpose() * Minv # coeffs * s is the sigma, accessing per component gives each sample scaling
        self.sigma  = self.coeffs*s

#########################################


class HHModel(PhysicsModel):
    """
    Models the HH production as linear sum of the input components for VBF (>= 6) and GGF (>= 3).
    """

    def __init__(self, ggf_sample_list, vbf_sample_list, name):
        PhysicsModel.__init__(self)
<<<<<<< HEAD
        self.doNNLOscaling    = True
=======

        self.doNNLOscaling    = True
        self.doBRscaling      = True
        self.doHscaling       = True
>>>>>>> 52961230
        self.doklDependentUnc = True
        self.klUncName        = "THU_HH"
        self.name             = name

        self.check_validity_ggf(ggf_sample_list)
        self.check_validity_vbf(vbf_sample_list)

        self.ggf_formula = GGFHHFormula(ggf_sample_list)
        self.vbf_formula = VBFHHFormula(vbf_sample_list)

        self.scalingMap = defaultdict(list)

        # self.dump_inputs()

    def setPhysicsOptions(self, physOptions):
        opts = [opt.split("=", 1) for opt in physOptions if "=" in opt]
        known_flags = ["doNNLOscaling", "doBRscaling", "doHscaling", "doklDependentUnc"]
        for key, value in opts:
<<<<<<< HEAD
            if key == "doNNLOscaling":
                self.doNNLOscaling = value.lower() in ["yes", "true", "1"]
                print("[INFO] set doNNLOscaling of model {} to {}".format(
                    self.name, self.doNNLOscaling))
            if key == "doklDependentUnc":
                self.doklDependentUnc = value.lower() in ["yes", "true", "1"]
                print("[INFO] set doklDependentUnc of model {} to {}".format(
                    self.name, self.doklDependentUnc))

    def preProcessNuisances(self, nuisances):
        ''' this method is executed before nuisances are processed'''
        if not self.doklDependentUnc: return
        nuisances.append((self.klUncName, False, "param", [ "0", "1"], [] ) )
=======
            if key in known_flags:
                flag = value.lower() in ["yes", "true", "1"]
                setattr(self, key, flag)
                print("[INFO] set {} of model {} to {}".format(key, self.name, self.doNNLOscaling))

    def preProcessNuisances(self, nuisances):
        ''' this method is executed before nuisances are processed'''
        if not self.doklDependentUnc:
            return
        nuisances.append((self.klUncName, False, "param", ["0", "1"], []))
>>>>>>> 52961230

    def makeInterpolation(self, nameout, nameHi, nameLo, x):
        # as in https://github.com/cms-analysis/HiggsAnalysis-CombinedLimit/blob/102x/interface/ProcessNormalization.h
        ## maybe we can try to reuse that should be fast
        d = {"name":nameout, "hi":nameHi, "lo":nameLo, 'x':x}
<<<<<<< HEAD
        
        d['logKhi']    = "log({hi})"  .format(**d)
        d['logKlo']    = "-log({lo})" .format(**d)
        d['avg']       = "0.5*({logKhi} + {logKlo})".format(**d)
        d['halfdiff']  = "0.5*({logKhi} - {logKlo})".format(**d)
        d["twox"]      = "2*{x}".format(**d)
        d["twox2"]     = "({twox})*({twox})".format(**d)
        d['alpha']     = '0.125 * {twox} * ({twox2} * ({twox2} - 10.) + 15.)'.format(**d)
        
        d['retCent']   = "{avg}+{alpha}*{halfdiff}".format(**d)
        d['retLow']    = d['logKlo']
        d['retHigh']   = d['logKhi']
        d['retFull'] = "{x} <= -0.5 ? ({retLow}) : {x} >= 0.5 ? ({retHigh}) : ({retCent})".format(**d)
        
        d['ret'] = 'expr::{name}("exp({retFull})",{{{hi},{lo},{x}}})'.format(**d)
        
        # print "[DEBUG]","[makeInterpolation]","going to build: ",d['ret']
        self.modelBuilder.factory_(d['ret'])
        
        return
=======

        d['logKhi']   = "log({hi})".format(**d)
        d['logKlo']   = "-log({lo})".format(**d)
        d['avg']      = "0.5*({logKhi} + {logKlo})".format(**d)
        d['halfdiff'] = "0.5*({logKhi} - {logKlo})".format(**d)
        d["twox"]     = "2*{x}".format(**d)
        d["twox2"]    = "({twox})*({twox})".format(**d)
        d['alpha']    = '0.125 * {twox} * ({twox2} * ({twox2} - 10.) + 15.)'.format(**d)

        d['retCent']  = "{avg}+{alpha}*{halfdiff}".format(**d)
        d['retLow']   = d['logKlo']
        d['retHigh']  = d['logKhi']
        d['retFull']  = "{x} <= -0.5 ? ({retLow}) : {x} >= 0.5 ? ({retHigh}) : ({retCent})".format(**d)

        d['ret'] = 'expr::{name}("exp({retFull})",{{{hi},{lo},{x}}})'.format(**d)

        # print "[DEBUG]","[makeInterpolation]","going to build: ",d['ret']
        self.modelBuilder.factory_(d['ret'])
>>>>>>> 52961230

    def makeklDepTheoUncertainties(self):
        ''' Construct and import uncertanties on the workspace'''
        #upper_unc[kl] = Max[72.0744-51.7362*kl+11.3712*kl2, 70.9286-51.5708*kl+11.4497*kl2] in fb.
        #lower_unc[kl] = Min[66.0621-46.7458*kl+10.1673*kl2, 66.7581-47.721*kl+10.4535*kl2] in fb.
        # if not self.doklDependentUnc: return

        self.modelBuilder.doVar("%s[-7,7]" % self.klUncName)
<<<<<<< HEAD
        
=======

>>>>>>> 52961230
        self.modelBuilder.factory_('expr::%s_kappaHi("max(72.0744-51.7362*@0+11.3712*@0*@0,70.9286-51.5708*@0+11.4497*@0*@0) / (70.3874 - 50.4111*@0 + 11.0595*@0*@0)",kl)' % self.klUncName)
        self.modelBuilder.factory_('expr::%s_kappaLo("min(66.0621-46.7458*@0+10.1673*@0*@0,66.7581-47.721*@0+10.4535*@0*@0)  / (70.3874 - 50.4111*@0 + 11.0595*@0*@0)",kl)'  % self.klUncName)

        self.makeInterpolation("%s_kappa" % self.klUncName, "%s_kappaHi" % self.klUncName, "%s_kappaLo" % self.klUncName , self.klUncName)
<<<<<<< HEAD
        
        ## make scaling
        self.modelBuilder.factory_("expr::scaling_{name}(\"pow(@0,@1)\",{name}_kappa,{name})".format(name=self.klUncName)) 
        return
=======

        ## make scaling
        self.modelBuilder.factory_("expr::scaling_{name}(\"pow(@0,@1)\",{name}_kappa,{name})".format(name=self.klUncName))
>>>>>>> 52961230

    def check_validity_ggf(self, ggf_sample_list):
        if len(ggf_sample_list) < 3:
            raise RuntimeError("%s : malformed GGF input sample list - expect at least 3 samples" % self.name)
        if not isinstance(ggf_sample_list, list) and not isinstance(ggf_sample_list, tuple):
            raise RuntimeError("%s : malformed GGF input sample list - expect list or tuple" % self.name)
        for s in ggf_sample_list:
            if not isinstance(s, GGFHHSample):
                raise RuntimeError("%s : malformed GGF input sample list - each element must be a GGFHHSample" % self.name)

    def check_validity_vbf(self, vbf_sample_list):
        if len(vbf_sample_list) < 6:
            raise RuntimeError("%s : malformed VBF input sample list - expect at least 6 samples" % self.name)
        if not isinstance(vbf_sample_list, list) and not isinstance(vbf_sample_list, tuple):
            raise RuntimeError("%s : malformed VBF input sample list - expect list or tuple" % self.name)
        for s in vbf_sample_list:
            if not isinstance(s, VBFHHSample):
                raise RuntimeError("%s : malformed VBF input sample list - each element must be a VBFHHSample" % self.name)


    def dump_inputs(self):
        print "[INFO]  HH model : " , self.name
        print "......  GGF configuration"
        for i,s in enumerate(self.ggf_formula.sample_list):
            print "        {0:<3} ... kl : {1:<3}, kt : {2:<3}, xs : {3:<3.8f} pb, label : {4}".format(i, s.val_kl, s.val_kt, s.val_xs, s.label)
        print "......  VBF configuration"
        for i,s in enumerate(self.vbf_formula.sample_list):
            print "        {0:<3} ... CV : {1:<3}, C2V : {2:<3}, kl : {3:<3}, xs : {4:<3.8f} pb, label : {5}".format(i, s.val_CV, s.val_C2V, s.val_kl, s.val_xs, s.label)


    def doParametersOfInterest(self):
        ## the model is built with:
        ## r x [GGF + VBF]
        ## GGF = r_GGF x [sum samples(kl, kt)]
        ## VBF = r_VBF x [sum samples(kl, CV, C2V)]

        POIs = "r,r_gghh,r_qqhh,CV,C2V,kl,kt"

        self.modelBuilder.doVar("r[1,-20,20]")
        self.modelBuilder.doVar("r_gghh[1,-20,20]")
        self.modelBuilder.doVar("r_qqhh[1,-20,20]")
        self.modelBuilder.doVar("CV[1,-10,10]")
        self.modelBuilder.doVar("C2V[1,-10,10]")
        self.modelBuilder.doVar("kl[1,-30,30]")
        self.modelBuilder.doVar("kt[1,-10,10]")

        self.modelBuilder.doSet("POI",POIs)

        self.modelBuilder.out.var("r_gghh") .setConstant(True)
        self.modelBuilder.out.var("r_qqhh") .setConstant(True)
        self.modelBuilder.out.var("CV")     .setConstant(True)
        self.modelBuilder.out.var("C2V")    .setConstant(True)
        self.modelBuilder.out.var("kl")     .setConstant(True)
        self.modelBuilder.out.var("kt")     .setConstant(True)

<<<<<<< HEAD
        if self.doklDependentUnc:
            self.makeklDepTheoUncertainties()
=======
        #I need to build MH variables because the BR are tabulated as a function of MH
        # the mass setting must be provided as input, i.e. '-m 125'
        if self.modelBuilder.out.var("MH"):
            self.modelBuilder.out.var("MH").setVal(self.options.mass)
            self.modelBuilder.out.var("MH").setConstant(True)
        else:
            self.modelBuilder.doVar("MH[%g]" % self.options.mass)

        if self.doklDependentUnc:
            self.makeklDepTheoUncertainties()

>>>>>>> 52961230
        self.create_scalings()

    def create_scalings(self):
        """
        Create the functions that scale the >= 6 components of vbf and the >= 3 components of ggf,
        as well as the single Higgs and BR scalings.
        """
        self.HBRscal = HBRscaler(self.modelBuilder, self.doBRscaling, self.doHscaling)
        self.f_r_vbf_names = [] # the RooFormulae that scale the components (VBF)
        self.f_r_ggf_names = [] # the RooFormulae that scale the components (GGF)

        def pow_to_mul_string(expr):
            """ Convert integer powers in an expression to Muls, like a**2 => a*a. Returns a string """
            pows = list(expr.atoms(Pow))
            if any(not e.is_Integer for b, e in (i.as_base_exp() for i in pows)):
                raise ValueError("A power contains a non-integer exponent")
            s = str(expr)
            repl = zip(pows, (Mul(*[b]*e,evaluate=False) for b,e in (i.as_base_exp() for i in pows)))
            for fr, to in repl:
                s = s.replace(str(fr), str(to))
            return s

        ### loop on the GGF scalings
        for i, s in enumerate(self.ggf_formula.sample_list):
            # f_name = 'f_ggfhhscale_sample_{0}'.format(i)
            f_name = 'f_ggfhhscale_sample_{0}'.format(s.label)
            f_expr = self.ggf_formula.coeffs[i] # the function that multiplies each sample

            kl = symbols('kl')
            #NLO xsec formula
            f_NLO_xsec = '62.5339 - 44.3231*kl + 9.6340*kl*kl'
            #NNLO xsec formula https://twiki.cern.ch/twiki/bin/view/LHCPhysics/LHCHXSWGHH#Latest_recommendations_for_gluon
            f_NNLO_xsec = '70.3874 - 50.4111*kl + 11.0595*kl*kl'

            # print f_expr
            # for ROOFit, this will convert expressions as a**2 to a*a
            s_expr = pow_to_mul_string(f_expr)

            couplings_in_expr = []
            if 'kl'  in s_expr: couplings_in_expr.append('kl')
            if 'kt'  in s_expr: couplings_in_expr.append('kt')

            # no constant expressions are expected
            if len(couplings_in_expr) == 0:
                raise RuntimeError('GGF HH : scaling expression has no coefficients')

            for idx, ce in enumerate(couplings_in_expr):
                # print '..replacing', ce
                symb = '@{}'.format(idx)
                s_expr = s_expr.replace(ce, symb)

            # embed the scaling due to the xs uncertainty
            if self.doklDependentUnc:
                s_expr = 'scaling_{name} * ({expr})'.format(name=self.klUncName, expr=s_expr)
                couplings_in_expr.append('scaling_{name}'.format(name=self.klUncName))

            if(self.doNNLOscaling):
                #print str(f_expr)
                if('kl' not in str(f_expr)): couplings_in_expr.append('kl')

                for idx, ce in enumerate(couplings_in_expr):
                    symb = '@{}'.format(idx)
                    f_NLO_xsec = f_NLO_xsec.replace(ce, symb)
                    f_NNLO_xsec = f_NNLO_xsec.replace(ce, symb)

                arglist = ','.join(couplings_in_expr)
                #this will scale NNLO_xsec
                exprname = 'expr::{}("({}) / (1.115 * ({}) / ({}))" , {})'.format(f_name, s_expr, f_NLO_xsec, f_NNLO_xsec, arglist)
                self.modelBuilder.factory_(exprname) # the function that scales each VBF sample
                #self.modelBuilder.out.function(f_name).Print("")

            else:
                arglist = ','.join(couplings_in_expr)
                exprname = 'expr::{}(\"{}\" , {})'.format(f_name, s_expr, arglist)
                self.modelBuilder.factory_(exprname) # the function that scales each VBF sample

            # print exprname

            f_prod_name_pmode = f_name + '_r_gghh'
            prodname_pmode = 'prod::{}(r_gghh,{})'.format(f_prod_name_pmode, f_name)
            self.modelBuilder.factory_(prodname_pmode)  ## the function that scales this production mode
            # self.modelBuilder.out.function(f_prod_name).Print("") ## will just print out the values

            f_prod_name = f_prod_name_pmode + '_r'
            prodname = 'prod::{}(r,{})'.format(f_prod_name, f_prod_name_pmode)
            self.modelBuilder.factory_(prodname)  ## the function that scales this production mode
            # self.modelBuilder.out.function(f_prod_name).Print("") ## will just print out the values

            self.f_r_ggf_names.append(f_prod_name) #bookkeep the scaling that has been created

        ### loop on the VBF scalings
        for i, s in enumerate(self.vbf_formula.sample_list):
            # f_name = 'f_vbfhhscale_sample_{0}'.format(i)
            f_name = 'f_vbfhhscale_sample_{0}'.format(s.label)
            f_expr = self.vbf_formula.coeffs[i] # the function that multiplies each sample

            # print f_expr
            # for ROOFit, this will convert expressions as a**2 to a*a
            s_expr = pow_to_mul_string(f_expr)

            couplings_in_expr = []
            if 'CV'  in s_expr: couplings_in_expr.append('CV')
            if 'C2V' in s_expr: couplings_in_expr.append('C2V')
            if 'kl'  in s_expr: couplings_in_expr.append('kl')

            # no constant expressions are expected
            if len(couplings_in_expr) == 0:
                raise RuntimeError('VBF HH : scaling expression has no coefficients')

            for idx, ce in enumerate(couplings_in_expr):
                # print '..replacing', ce
                symb = '@{}'.format(idx)
                s_expr = s_expr.replace(ce, symb)

            arglist = ','.join(couplings_in_expr)
            exprname = 'expr::{}(\"{}\" , {})'.format(f_name, s_expr, arglist)
            # print exprname
            self.modelBuilder.factory_(exprname) # the function that scales each VBF sample

            f_prod_name_pmode = f_name + '_r_qqhh'
            prodname_pmode = 'prod::{}(r_qqhh,{})'.format(f_prod_name_pmode, f_name)
            self.modelBuilder.factory_(prodname_pmode)  ## the function that scales this production mode
            # self.modelBuilder.out.function(f_prod_name_pmode).Print("") ## will just print out the values

            f_prod_name = f_prod_name_pmode + '_r'
            prodname = 'prod::{}(r,{})'.format(f_prod_name, f_prod_name_pmode)
            self.modelBuilder.factory_(prodname)  ## the function that scales this production mode
            # self.modelBuilder.out.function(f_prod_name).Print("") ## will just print out the values

            self.f_r_vbf_names.append(f_prod_name) #bookkeep the scaling that has been created

    def getYieldScale(self, bin, process):
        def find_hh_matches(samples, kind):
            # get the matching hh sample index
            matching_indices = []
            for i, sample in enumerate(samples):
                if process.startswith(sample.label):
                    matching_indices.append(i)

            # complain when there is more than one hit
            if len(matching_indices) > 1:
                raise Exception("found {} matches for {} signal process {} in bin {}".format(
                    len(matching_indices), kind, process, bin))

            # return the index when there is only one hit
            if len(matching_indices) == 1:
                return matching_indices[0]

            # otherwise, return nothing
            return None

        # ggf match?
        isample = find_hh_matches(self.ggf_formula.sample_list, "GGF")
        if isample is not None:
            self.scalingMap[process].append((isample, "GGF"))
            if self.doBRscaling:
                # for HH two BR scalings per process are multiplied by the production XS scaling
                return self.HBRscal.buildXSBRScalingHH(self.f_r_ggf_names[isample],process)
            else:
                return self.f_r_ggf_names[isample]

        # vbf match?
        isample = find_hh_matches(self.vbf_formula.sample_list, "VBF")
        if isample is not None:
            self.scalingMap[process].append((isample, "VBF"))
<<<<<<< HEAD
            return self.f_r_vbf_names[isample]

        # complain when neither a ggf nor a vbf match was found
        raise Exception("signal process {} did not match any GGF or VBF samples in bin {}".format(
            process, bin))
=======
            if self.doBRscaling:
                # for HH two BR scalings per process are multiplied by the production XS scaling
                return self.HBRscal.buildXSBRScalingHH(self.f_r_vbf_names[isample], process)
            else:
                return self.f_r_vbf_names[isample]

        # complain when the process is a signal but no sample matched
        if self.DC.isSignal[process]:
            raise Exception("signal process {} did not match any GGF or VBF samples in bin {}".format(
                process, bin))

        # single H match?
        if self.doHscaling:
            f_singleH = self.HBRscal.findSingleHMatch(process)
            if f_singleH:
                # single H process will be scaled by kappas and, if requested, by BR.
                # It will NOT be scaled by r
                if self.doBRscaling:
                    return self.HBRscal.buildXSBRScalingH(f_singleH, process)
                else:
                    return f_singleH

        # at this point we are dealing with a background process that is also not single-H-scaled,
        # so it is safe to return 1 since any misconfiguration should have been raised already
        return 1.
>>>>>>> 52961230


# ggf samples with keys (kl, kt), ordered by kl
# cross section values are NLO with k-factor applied and only used in create_ggf_xsec_func below
ggf_samples = OrderedDict([
    ((0, 1),    GGFHHSample(0,    1, val_xs=0.069725, label="ggHH_kl_0_kt_1")),
    ((1, 1),    GGFHHSample(1,    1, val_xs=0.031047, label="ggHH_kl_1_kt_1")),
    ((2.45, 1), GGFHHSample(2.45, 1, val_xs=0.013124, label="ggHH_kl_2p45_kt_1")),
    ((5, 1),    GGFHHSample(5,    1, val_xs=0.091172, label="ggHH_kl_5_kt_1")),
])

# vbf samples with keys (CV, C2V, kl), SM point first, then ordered by kl, then C2V, then CV
# cross section values are LO (from 2017/2018 gridpacks) x SM k-factor for N3LO (1.03477) and only used in create_vbf_xsec_func below
vbf_samples = OrderedDict([
    ((1,   1, 1), VBFHHSample(1,   1, 1, val_xs=0.0017260, label="qqHH_CV_1_C2V_1_kl_1")),
    ((1,   1, 0), VBFHHSample(1,   1, 0, val_xs=0.0046089, label="qqHH_CV_1_C2V_1_kl_0")),
    ((1,   1, 2), VBFHHSample(1,   1, 2, val_xs=0.0014228, label="qqHH_CV_1_C2V_1_kl_2")),
    ((1,   0, 1), VBFHHSample(1,   0, 1, val_xs=0.0270800, label="qqHH_CV_1_C2V_0_kl_1")),
    ((1,   2, 1), VBFHHSample(1,   2, 1, val_xs=0.0142178, label="qqHH_CV_1_C2V_2_kl_1")),
    ((0.5, 1, 1), VBFHHSample(0.5, 1, 1, val_xs=0.0108237, label="qqHH_CV_0p5_C2V_1_kl_1")),
    ((1.5, 1, 1), VBFHHSample(1.5, 1, 1, val_xs=0.0660185, label="qqHH_CV_1p5_C2V_1_kl_1")),
])


def get_ggf_samples(keys):
    """
    Returns a list of :py:class:`GGFHHSample` instances that are mapped to certain *keys* in the
    ordered *ggf_samples* dictionary above. A key can either be a tuple of (kl, kt) values as used
    in the dict, or a numeric index. Example:

    .. code-block:: python

        get_ggf_samples([(2.45, 1), 3])
        # -> [GGFHHSample:ggHH_kl_2p45_kt_1, GGFHHSample:ggHH_kl_5_kt_1]
    """
    all_keys = list(ggf_samples.keys())
    return [
        ggf_samples[key if isinstance(key, tuple) else all_keys[key]]
        for key in keys
    ]


def get_vbf_samples(keys):
    """
    Returns a list of :py:class:`VBFHHSample` instances that are mapped to certain *keys* in the
    ordered *vbf_samples* dictionary above. A key can either be a tuple of (CV, C2V, kl) values as
    used in the dict, or a numeric index. Example:

    .. code-block:: python

        get_vbf_samples([2, (1, 2, 1)])
        # -> [VBFHHSample:qqHH_CV_1_C2V_1_kl_2, VBFHHSample:qqHH_CV_1_C2V_2_kl_1]
    """
    all_keys = list(ggf_samples.keys())
    return [
        vbf_samples[key if isinstance(key, tuple) else all_keys[key]]
        for key in keys
    ]


def create_model(name, skip_ggf=None, skip_vbf=None):
    """
    Returns a new :py:class:`HHModel` instance named *name*. Its ggf and vbf sample lists are
    using all availabe samples except those defined in *skip_ggf* and *skip_vbf*, respectively,
    through :py:func:`get_ggf_samples` and :py:func:`get_vbf_samples`. The order of passed keys to
    be skipped does not matter.
    """
    # get all unskipped ggf keys
    ggf_keys = []
    for i, key in enumerate(ggf_samples):
        if not skip_ggf or not any(skip_key in (i, key) for skip_key in skip_ggf):
            ggf_keys.append(key)

    # get all unskipped vbf keys
    vbf_keys = []
    for i, key in enumerate(vbf_samples):
        if not skip_vbf or not any(skip_key in (i, key) for skip_key in skip_vbf):
            vbf_keys.append(key)

    # create the return the model
    return HHModel(
        ggf_sample_list=get_ggf_samples(ggf_keys),
        vbf_sample_list=get_vbf_samples(vbf_keys),
        name=name,
    )


# some named, default models
model_all      = create_model("model_all")
model_default  = create_model("model_default",  skip_ggf=[(0, 1)], skip_vbf=[(1, 0, 1)])
model_bbgg     = create_model("model_bbgg",     skip_ggf=[(0, 1)], skip_vbf=[(0.5, 1, 1)])
model_bbtautau = create_model("model_bbtautau", skip_ggf=[(0, 1)], skip_vbf=[(0.5, 1, 1)])
# to be decided and then set as the new default
# model_comb     = create_model("model_comb", skip_ggf=[(...)], skip_vbf=[(...)])

# ggf test models
model_no_ggf_kl0    = create_model("model_no_ggf_kl0",    skip_ggf=[(0, 1)],    skip_vbf=[(1, 0, 1)])
model_no_ggf_kl1    = create_model("model_no_ggf_kl1",    skip_ggf=[(1, 1)],    skip_vbf=[(1, 0, 1)])
model_no_ggf_kl2p45 = create_model("model_no_ggf_kl2p45", skip_ggf=[(2.45, 1)], skip_vbf=[(1, 0, 1)])
model_no_ggf_kl5    = create_model("model_no_ggf_kl5",    skip_ggf=[(5, 1)],    skip_vbf=[(1, 0, 1)])

# vbf test models
model_no_vbf_sm    = create_model("model_no_vbf_sm",    skip_ggf=[(0, 1)], skip_vbf=[(1, 1, 1)])
model_no_vbf_kl0   = create_model("model_no_vbf_kl0",   skip_ggf=[(0, 1)], skip_vbf=[(1, 1, 0)])
model_no_vbf_kl2   = create_model("model_no_vbf_kl2",   skip_ggf=[(0, 1)], skip_vbf=[(1, 1, 2)])
model_no_vbf_C2V0  = create_model("model_no_vbf_C2V0",  skip_ggf=[(0, 1)], skip_vbf=[(1, 0, 1)])
model_no_vbf_C2V2  = create_model("model_no_vbf_C2V2",  skip_ggf=[(0, 1)], skip_vbf=[(1, 2, 1)])
model_no_vbf_CV0p5 = create_model("model_no_vbf_CV0p5", skip_ggf=[(0, 1)], skip_vbf=[(0.5, 1, 1)])
model_no_vbf_CV1p5 = create_model("model_no_vbf_CV1p5", skip_ggf=[(0, 1)], skip_vbf=[(1.5, 1, 1)])


# legacy objects for development
GGF_sample_list = [
    # GGFHHSample(0,    1, val_xs=0.069725, label="ggHH_kl_0_kt_1"),
    GGFHHSample(1,    1, val_xs=0.031047, label="ggHH_kl_1_kt_1"),
    GGFHHSample(2.45, 1, val_xs=0.013124, label="ggHH_kl_2p45_kt_1"),
    GGFHHSample(5,    1, val_xs=0.091172, label="ggHH_kl_5_kt_1"),
]
VBF_sample_list = [
    VBFHHSample(1,   1, 1, val_xs=0.0017260, label="qqHH_CV_1_C2V_1_kl_1"),
    VBFHHSample(1,   1, 0, val_xs=0.0046089, label="qqHH_CV_1_C2V_1_kl_0"),
    VBFHHSample(1,   1, 2, val_xs=0.0014228, label="qqHH_CV_1_C2V_1_kl_2"),
    # VBFHHSample(1,   0, 1, val_xs=0.0270800, label="qqHH_CV_1_C2V_0_kl_1"),
    VBFHHSample(1,   2, 1, val_xs=0.0142178, label="qqHH_CV_1_C2V_2_kl_1"),
    VBFHHSample(0.5, 1, 1, val_xs=0.0108237, label="qqHH_CV_0p5_C2V_1_kl_1"),
    VBFHHSample(1.5, 1, 1, val_xs=0.0660185, label="qqHH_CV_1p5_C2V_1_kl_1"),
]
HHdefault = HHModel(
    ggf_sample_list=GGF_sample_list,
    vbf_sample_list=VBF_sample_list,
    name="HHdefault",
)


def create_ggf_xsec_func(formula=None):
    """
    Creates and returns a function that can be used to calculate numeric ggF cross section values in
    pb given an appropriate *formula*, which defaults to *model_default.ggf_formula*. The returned
    function has the signature ``(kl=1.0, kt=1.0, nnlo=True, unc=None)``. When *nnlo* is *False*,
    the constant k-factor is still applied. Otherwise, the returned value is in full
    next-to-next-to-leading order. In this case, *unc* can be set to eiher "up" or "down" to return
    the up / down varied cross section instead where the uncertainty is composed of a *kl* dependent
    scale uncertainty and an independent PDF uncertainty of 3%.

    Example:

    .. code-block:: python

        get_ggf_xec = create_ggf_xsec_func()

        print(get_ggf_xec(kl=2.))
        # -> 0.013803...

        print(get_ggf_xec(kl=2., nnlo=False))
        # -> 0.013852...

        print(get_ggf_xec(kl=2., unc="up"))
        # -> 0.014305...

    Formulas are taken from https://twiki.cern.ch/twiki/bin/view/LHCPhysics/LHCHXSWGHH?rev=60.
    """
    if formula is None:
        formula = model_default.ggf_formula

    # create the lambdify'ed evaluation function
    n_samples = len(formula.sample_list)
    symbol_names = ["kl", "kt"] + list(map("s{}".format, range(n_samples)))
    func = lambdify(symbols(symbol_names), formula.sigma)

    # nlo-to-nnlo scaling functions in case nnlo is set
    xsec_nlo = lambda kl: 0.001 * 1.115 * (62.5339 - 44.3231 * kl + 9.6340 * kl**2.)
    xsec_nnlo = lambda kl: 0.001 * (70.3874 - 50.4111 * kl + 11.0595 * kl**2.)
    nlo2nnlo = lambda xsec, kl: xsec * xsec_nnlo(kl) / xsec_nlo(kl)

    # uncertainty application in case unc is set
    xsec_nnlo_scale_up = lambda kl: 0.001 * max(
        72.0744 - 51.7362 * kl + 11.3712 * kl**2.,
        70.9286 - 51.5708 * kl + 11.4497 * kl**2.,
    )
    xsec_nnlo_scale_down = lambda kl: 0.001 * min(
        66.0621 - 46.7458 * kl + 10.1673 * kl**2.,
        66.7581 - 47.7210 * kl + 10.4535 * kl**2.,
    )

    def apply_uncertainty_nnlo(kl, xsec_nom, unc):
        # compute absolute values of the scale uncertainties
        if unc.lower() == "up":
            xsec_unc = xsec_nnlo_scale_up(kl) - xsec_nom
        elif unc.lower() == "down":
            xsec_unc = xsec_nnlo_scale_down(kl) - xsec_nom
        else:
            raise ValueError("unc must be 'up' or 'down', got '{}'".format(unc))

        # combine with flat 3% PDF uncertainty, preserving the sign
        unc_sign = 1 if xsec_unc > 0 else -1
        xsec_unc = unc_sign * ((0.03 * xsec_nom)**2. + xsec_unc**2.)**0.5

        # add signed uncertainty back to nominal value
        xsec = xsec_nom + xsec_unc

        return xsec

    # wrap into another function to apply defaults and nlo-to-nnlo scaling
    def wrapper(kl=1., kt=1., nnlo=True, unc=None):
        xsec = func(kl, kt, *(sample.val_xs for sample in formula.sample_list))[0, 0]

        # nnlo scaling?
        if nnlo:
            xsec = nlo2nnlo(xsec, kl)

        # apply uncertainties?
        if unc:
            if not nnlo:
                raise NotImplementedError("NLO ggF cross section uncertainties are not implemented")
            xsec = apply_uncertainty_nnlo(kl, xsec, unc)

        return xsec

    return wrapper


def create_vbf_xsec_func(formula=None):
    """
    Creates and returns a function that can be used to calculate numeric VBF cross section values in
    pb given an appropriate *formula*, which defaults to *model_default.vbf_formula*. The returned
    function has the signature ``(C2V=1.0, CV=1.0, kl=1.0)``.

    Example:

    .. code-block:: python

        get_vbf_xsec = create_vbf_xsec_func()

        print(get_vbf_xsec(C2V=2.))
        # -> 0.013916... (or similar)
    """
    if formula is None:
        formula = model_default.vbf_formula

    # create the lambdify'ed evaluation function
    n_samples = len(formula.sample_list)
    symbol_names = ["C2V", "CV", "kl"] + list(map("s{}".format, range(n_samples)))
    func = lambdify(symbols(symbol_names), formula.sigma)

    # wrap into another function to apply defaults
    def wrapper(C2V=1., CV=1., kl=1.):
        xsec = func(C2V, CV, kl, *(sample.val_xs for sample in formula.sample_list))[0, 0]
        return xsec

    return wrapper


def create_hh_xsec_func(ggf_formula=None, vbf_formula=None):
    """
    Creates and returns a function that can be used to calculate numeric HH cross section values in
    pb given appropriate *ggf_formula* and *vbf_formula* objects, which default to
    *model_default.ggf_formula* and *model_default.vbf_formula*, respectively. The returned
    function has the signature ``(kl=1.0, kt=1.0, C2V=1.0, CV=1.0, nnlo=True, unc=None)``.

    The *nnlo* and *unc* settings only affect the ggF component of the cross section. When *nnlo* is
    *False*, the constant k-factor of the ggf calculation is still applied. Otherwise, the returned
    value is in full next-to-next-to-leading order for ggf. In this case, *unc* can be set to eiher
    "up" or "down" to return the up / down varied cross section instead where the uncertainty is
    composed of a *kl* dependent scale uncertainty and an independent PDF uncertainty of 3%.

    Example:

    .. code-block:: python

        get_hh_xec = create_hh_xsec_func()

        print(get_ggf_xec(kl=2.))
        # -> 0.013803...

        print(get_ggf_xec(kl=2., nnlo=False))
        # -> 0.013852...

        print(get_ggf_xec(kl=2., unc="up"))
        # -> 0.014305...
    """
    # get the particular wrappers of the components
    get_ggf_xec = create_ggf_xsec_func(ggf_formula)
    get_vbf_xec = create_vbf_xsec_func(vbf_formula)

    # create a combined wrapper with the merged signature
    def wrapper(kl=1., kt=1., C2V=1., CV=1., nnlo=True, unc=None):
        ggf_xsec = get_ggf_xec(kl=kl, kt=kt, nnlo=nnlo, unc=unc)
        vbf_xsec = get_vbf_xsec(C2V=C2V, CV=CV, kl=kl)
        return ggf_xsec + vbf_xsec

    return wrapper


#: Default ggF cross section getter using the formula of the *model_default* model.
get_ggf_xsec = create_ggf_xsec_func(model_default.ggf_formula)

#: Default VBF cross section getter using the formula of the *model_default* model.
get_vbf_xsec = create_vbf_xsec_func(model_default.vbf_formula)

#: Default combined cross section getter using the formulas of the *model_default* model.
get_hh_xsec = create_hh_xsec_func(model_default.ggf_formula, model_default.vbf_formula)<|MERGE_RESOLUTION|>--- conflicted
+++ resolved
@@ -183,14 +183,10 @@
 
     def __init__(self, ggf_sample_list, vbf_sample_list, name):
         PhysicsModel.__init__(self)
-<<<<<<< HEAD
-        self.doNNLOscaling    = True
-=======
 
         self.doNNLOscaling    = True
         self.doBRscaling      = True
         self.doHscaling       = True
->>>>>>> 52961230
         self.doklDependentUnc = True
         self.klUncName        = "THU_HH"
         self.name             = name
@@ -209,21 +205,6 @@
         opts = [opt.split("=", 1) for opt in physOptions if "=" in opt]
         known_flags = ["doNNLOscaling", "doBRscaling", "doHscaling", "doklDependentUnc"]
         for key, value in opts:
-<<<<<<< HEAD
-            if key == "doNNLOscaling":
-                self.doNNLOscaling = value.lower() in ["yes", "true", "1"]
-                print("[INFO] set doNNLOscaling of model {} to {}".format(
-                    self.name, self.doNNLOscaling))
-            if key == "doklDependentUnc":
-                self.doklDependentUnc = value.lower() in ["yes", "true", "1"]
-                print("[INFO] set doklDependentUnc of model {} to {}".format(
-                    self.name, self.doklDependentUnc))
-
-    def preProcessNuisances(self, nuisances):
-        ''' this method is executed before nuisances are processed'''
-        if not self.doklDependentUnc: return
-        nuisances.append((self.klUncName, False, "param", [ "0", "1"], [] ) )
-=======
             if key in known_flags:
                 flag = value.lower() in ["yes", "true", "1"]
                 setattr(self, key, flag)
@@ -234,34 +215,11 @@
         if not self.doklDependentUnc:
             return
         nuisances.append((self.klUncName, False, "param", ["0", "1"], []))
->>>>>>> 52961230
 
     def makeInterpolation(self, nameout, nameHi, nameLo, x):
         # as in https://github.com/cms-analysis/HiggsAnalysis-CombinedLimit/blob/102x/interface/ProcessNormalization.h
         ## maybe we can try to reuse that should be fast
         d = {"name":nameout, "hi":nameHi, "lo":nameLo, 'x':x}
-<<<<<<< HEAD
-        
-        d['logKhi']    = "log({hi})"  .format(**d)
-        d['logKlo']    = "-log({lo})" .format(**d)
-        d['avg']       = "0.5*({logKhi} + {logKlo})".format(**d)
-        d['halfdiff']  = "0.5*({logKhi} - {logKlo})".format(**d)
-        d["twox"]      = "2*{x}".format(**d)
-        d["twox2"]     = "({twox})*({twox})".format(**d)
-        d['alpha']     = '0.125 * {twox} * ({twox2} * ({twox2} - 10.) + 15.)'.format(**d)
-        
-        d['retCent']   = "{avg}+{alpha}*{halfdiff}".format(**d)
-        d['retLow']    = d['logKlo']
-        d['retHigh']   = d['logKhi']
-        d['retFull'] = "{x} <= -0.5 ? ({retLow}) : {x} >= 0.5 ? ({retHigh}) : ({retCent})".format(**d)
-        
-        d['ret'] = 'expr::{name}("exp({retFull})",{{{hi},{lo},{x}}})'.format(**d)
-        
-        # print "[DEBUG]","[makeInterpolation]","going to build: ",d['ret']
-        self.modelBuilder.factory_(d['ret'])
-        
-        return
-=======
 
         d['logKhi']   = "log({hi})".format(**d)
         d['logKlo']   = "-log({lo})".format(**d)
@@ -280,7 +238,6 @@
 
         # print "[DEBUG]","[makeInterpolation]","going to build: ",d['ret']
         self.modelBuilder.factory_(d['ret'])
->>>>>>> 52961230
 
     def makeklDepTheoUncertainties(self):
         ''' Construct and import uncertanties on the workspace'''
@@ -289,25 +246,14 @@
         # if not self.doklDependentUnc: return
 
         self.modelBuilder.doVar("%s[-7,7]" % self.klUncName)
-<<<<<<< HEAD
-        
-=======
-
->>>>>>> 52961230
+
         self.modelBuilder.factory_('expr::%s_kappaHi("max(72.0744-51.7362*@0+11.3712*@0*@0,70.9286-51.5708*@0+11.4497*@0*@0) / (70.3874 - 50.4111*@0 + 11.0595*@0*@0)",kl)' % self.klUncName)
         self.modelBuilder.factory_('expr::%s_kappaLo("min(66.0621-46.7458*@0+10.1673*@0*@0,66.7581-47.721*@0+10.4535*@0*@0)  / (70.3874 - 50.4111*@0 + 11.0595*@0*@0)",kl)'  % self.klUncName)
 
         self.makeInterpolation("%s_kappa" % self.klUncName, "%s_kappaHi" % self.klUncName, "%s_kappaLo" % self.klUncName , self.klUncName)
-<<<<<<< HEAD
-        
-        ## make scaling
-        self.modelBuilder.factory_("expr::scaling_{name}(\"pow(@0,@1)\",{name}_kappa,{name})".format(name=self.klUncName)) 
-        return
-=======
 
         ## make scaling
         self.modelBuilder.factory_("expr::scaling_{name}(\"pow(@0,@1)\",{name}_kappa,{name})".format(name=self.klUncName))
->>>>>>> 52961230
 
     def check_validity_ggf(self, ggf_sample_list):
         if len(ggf_sample_list) < 3:
@@ -363,10 +309,6 @@
         self.modelBuilder.out.var("kl")     .setConstant(True)
         self.modelBuilder.out.var("kt")     .setConstant(True)
 
-<<<<<<< HEAD
-        if self.doklDependentUnc:
-            self.makeklDepTheoUncertainties()
-=======
         #I need to build MH variables because the BR are tabulated as a function of MH
         # the mass setting must be provided as input, i.e. '-m 125'
         if self.modelBuilder.out.var("MH"):
@@ -378,7 +320,6 @@
         if self.doklDependentUnc:
             self.makeklDepTheoUncertainties()
 
->>>>>>> 52961230
         self.create_scalings()
 
     def create_scalings(self):
@@ -544,13 +485,6 @@
         isample = find_hh_matches(self.vbf_formula.sample_list, "VBF")
         if isample is not None:
             self.scalingMap[process].append((isample, "VBF"))
-<<<<<<< HEAD
-            return self.f_r_vbf_names[isample]
-
-        # complain when neither a ggf nor a vbf match was found
-        raise Exception("signal process {} did not match any GGF or VBF samples in bin {}".format(
-            process, bin))
-=======
             if self.doBRscaling:
                 # for HH two BR scalings per process are multiplied by the production XS scaling
                 return self.HBRscal.buildXSBRScalingHH(self.f_r_vbf_names[isample], process)
@@ -576,7 +510,6 @@
         # at this point we are dealing with a background process that is also not single-H-scaled,
         # so it is safe to return 1 since any misconfiguration should have been raised already
         return 1.
->>>>>>> 52961230
 
 
 # ggf samples with keys (kl, kt), ordered by kl
