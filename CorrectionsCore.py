
from Common.Utilities import *

central = 'Central'
up = 'Up'
down = 'Down'
nano = 'nano'

period_names = {
    'Run2_2016_HIPM': '2016preVFP_UL',
    'Run2_2016': '2016postVFP_UL',
    'Run2_2017': '2017_UL',
    'Run2_2018': '2018_UL',
    'Run3_2022': '2022_Summer22',
    'Run3_2022EE': '2022_Summer22EE',
<<<<<<< HEAD
=======
    'Run3_2023': '2023_Summer23',
    'Run3_2023BPix': '2023_Summer23BPix',
>>>>>>> c11688c9
}

periods = {
    "2023_Summer23BPix": "2023",
    "2023_Summer23": "2023",
    "2022_Summer22EE": "2022",
    "2022_Summer22": "2022",
    "2018_UL": "2018",
    "2017_UL": "2017",
    "2016preVFP_UL":"2016",
    "2016postVFP_UL":"2016",
    "2022_Summer22": "2022",
    "2022_Summer22EE": "2022",
<<<<<<< HEAD
=======
    "2023_Summer23": "2023",
    "2023_Summer23BPix": "2023",
>>>>>>> c11688c9
    }
def getScales(source=None):
    if source is None:
        return [ central, up, down ]
    if source == central:
        return [ central ]
    return [ up, down ]

def getSystName(source, scale):
    if source == central:
        if scale == central:
            return central
    else:
        if scale in [ up, down ]:
            return source + scale
    raise RuntimeError(f'getSystName: inconsistent source:scale combination = {source}:{scale}')

def updateSourceDict(source_dict, source, obj):
    if source not in source_dict:
        source_dict[source] = []
    if obj in source_dict[source]:
        raise RuntimeError(f"addUncSource: dupblicated {source} definition for {obj}")
    source_dict[source].append(obj)

def createWPChannelMap(map_wp_python):
    ch_list = []
    for ch,ch_data in map_wp_python.items():
        wp_list = []
        for k in ['e', 'mu', 'jet']:
            wp_class = globals()[f'WorkingPointsTauVS{k}']
            wp_name = ch_data[f'VS{k}']
            wp_value = getattr(wp_class, wp_name).value
            wp_entry = f'{{ "{wp_name}", {wp_value} }} '
            wp_list.append(wp_entry)
        wp_str = ', '.join(wp_list)
        ch_str = f'{{ Channel::{ch}, {{ {wp_str} }} }}'
        ch_list.append(ch_str)
    map_str = '::correction::TauCorrProvider::wpsMapType({' + ', '.join(ch_list) + '})'
    return map_str

def createTauSFTypeMap(map_sf_python):
    map_sf_cpp = 'std::map<Channel, std::string>({'
    for ch, ch_data in map_sf_python.items():
        map_sf_cpp += f'{{ Channel::{ch}, "{ch_data}" }}, '
    map_sf_cpp += '})'
    return map_sf_cpp
<|MERGE_RESOLUTION|>--- conflicted
+++ resolved
@@ -13,11 +13,9 @@
     'Run2_2018': '2018_UL',
     'Run3_2022': '2022_Summer22',
     'Run3_2022EE': '2022_Summer22EE',
-<<<<<<< HEAD
-=======
     'Run3_2023': '2023_Summer23',
     'Run3_2023BPix': '2023_Summer23BPix',
->>>>>>> c11688c9
+
 }
 
 periods = {
@@ -31,11 +29,8 @@
     "2016postVFP_UL":"2016",
     "2022_Summer22": "2022",
     "2022_Summer22EE": "2022",
-<<<<<<< HEAD
-=======
     "2023_Summer23": "2023",
     "2023_Summer23BPix": "2023",
->>>>>>> c11688c9
     }
 def getScales(source=None):
     if source is None:
